# adapted from the flax library https://github.com/google/flax

import jax, jax.numpy as jnp
from elegy import module, nn
import typing as tp


__all__ = [
    "ResNet",
    "ResNet18",
    "ResNet34",
    "ResNet50",
    "ResNet101",
    "ResNet152",
    "ResNet200",
]


class ResNetBlock(module.Module):
    """ResNet (identity) block"""

<<<<<<< HEAD
    def __init__(self, n_filters, strides=(1, 1), *args, **kwargs):
=======
    def __init__(
        self,
        n_filters: int,
        strides: tp.Optional[tp.Tuple[int]] = (1, 1),
        *args,
        **kwargs
    ):
>>>>>>> 78777ffd
        super().__init__(*args, **kwargs)
        self.n_filters = n_filters
        self.strides = strides

<<<<<<< HEAD
    def call(self, x):
=======
    def call(self, x: jnp.ndarray):
>>>>>>> 78777ffd
        x0 = x
        x = nn.Conv2D(
            self.n_filters,
            (3, 3),
            with_bias=False,
            stride=self.strides,
            dtype=self.dtype,
        )(x)
        x = nn.BatchNormalization(decay_rate=0.9, eps=1e-5)(x)
        x = jax.nn.relu(x)

        x = nn.Conv2D(self.n_filters, (3, 3), with_bias=False, dtype=self.dtype)(x)
        x = nn.BatchNormalization(decay_rate=0.9, eps=1e-5)(x)

        if x0.shape != x.shape:
            x0 = nn.Conv2D(
                self.n_filters,
                (1, 1),
                with_bias=False,
                stride=self.strides,
                dtype=self.dtype,
            )(x0)
            x0 = nn.BatchNormalization(decay_rate=0.9, eps=1e-5)(x0)
        return jax.nn.relu(x0 + x)


class BottleneckResNetBlock(ResNetBlock):
    """ResNet Bottleneck block."""

<<<<<<< HEAD
    def call(self, x):
=======
    def call(self, x: jnp.ndarray):
>>>>>>> 78777ffd
        x0 = x
        x = nn.Conv2D(self.n_filters, (1, 1), with_bias=False, dtype=self.dtype)(x)
        x = nn.BatchNormalization(decay_rate=0.9, eps=1e-5)(x)
        x = jax.nn.relu(x)
        x = nn.Conv2D(
            self.n_filters,
            (3, 3),
            with_bias=False,
            stride=self.strides,
            dtype=self.dtype,
        )(x)
        x = nn.BatchNormalization(decay_rate=0.9, eps=1e-5)(x)
        x = jax.nn.relu(x)
        x = nn.Conv2D(self.n_filters * 4, (1, 1), with_bias=False, dtype=self.dtype)(x)
        x = nn.BatchNormalization(decay_rate=0.9, eps=1e-5, scale_init=jnp.zeros)(x)

        if x0.shape != x.shape:
            x0 = nn.Conv2D(
                self.n_filters * 4,
                (1, 1),
                with_bias=False,
                stride=self.strides,
                dtype=self.dtype,
            )(x0)
            x0 = nn.BatchNormalization(decay_rate=0.9, eps=1e-5)(x0)
        return jax.nn.relu(x0 + x)


class ResNet(module.Module):
    """A generic ResNet V1 architecture that can be customized for non-standard configurations
    Original Paper: [Deep Residual Learning for Image Recognition](https://arxiv.org/abs/1512.03385)
    """

    __all__ = ["__init__", "call"]

    def __init__(
        self,
        stages: tp.List[int],
        block_type: tp.Union[ResNetBlock, BottleneckResNetBlock],
        lowres: tp.Optional[bool] = False,
        *args,
        **kwargs
    ):
        """
        Arguments:
            stages: A list of integers representing the number of blocks in each stage.
                    e.g: [3, 4, 6, 3] for a ResNet50
            block_type: Which ResNet block type to use.
            lowres: Optional, whether to use the low resolution version
                    as described in subsection 4.2 of the orignal paper.
                    This version is better suited for datasets like CIFAR10. (Default: False)
            dtype: Optional dtype of the convolutions and linear operations,
                    either jnp.float32 (default) or jnp.float16 for mixed precision.
        """

        super().__init__(*args, **kwargs)
        self.stages = stages
        self.block_type = block_type
        self.lowres = lowres

    def call(self, x: jnp.ndarray):
        x = nn.Conv2D(
            64,
            (7, 7) if not self.lowres else (3, 3),
            stride=(2, 2) if not self.lowres else (1, 1),
            padding="SAME",
            with_bias=False,
            dtype=self.dtype,
        )(x)
        x = nn.BatchNormalization(decay_rate=0.9, eps=1e-5)(x)
        x = module.to_module(jax.nn.relu)()(x)

<<<<<<< HEAD
        x = nn.MaxPool(window_shape=(1, 3, 3, 1), strides=(1, 2, 2, 1), padding="SAME")(
            x
        )
=======
        if not self.lowres:
            x = nn.MaxPool(
                window_shape=(1, 3, 3, 1), strides=(1, 2, 2, 1), padding="SAME"
            )(x)
>>>>>>> 78777ffd
        for i, block_size in enumerate(self.stages):
            for j in range(block_size):
                strides = (2, 2) if i > 0 and j == 0 else (1, 1)
                x = self.block_type(64 * 2 ** i, strides=strides, dtype=self.dtype)(x)
        GAP = lambda x: jnp.mean(x, axis=(1, 2))
        x = module.to_module(GAP)(name="global_average_pooling")(x)
        x = nn.Linear(1000, dtype=self.dtype)(x)
        to_float32 = lambda x: jnp.asarray(x, jnp.float32)
        x = module.to_module(to_float32)(name="to_float32")(x)
        return x


class ResNet18(ResNet):
    def __init__(
        self,
        lowres: tp.Optional[bool] = False,
        dtype: tp.Optional[tp.Union["float16", "float32"]] = "float32",
        *args,
        **kwargs
    ):
        super().__init__(
            stages=[2, 2, 2, 2],
            block_type=ResNetBlock,
            lowres=lowres,
            dtype=dtype,
            *args,
            **kwargs
        )


class ResNet34(ResNet):
    def __init__(
        self,
        lowres: tp.Optional[bool] = False,
        dtype: tp.Optional[tp.Union["float16", "float32"]] = "float32",
        *args,
        **kwargs
    ):
        super().__init__(
            stages=[3, 4, 6, 3],
            block_type=ResNetBlock,
            lowres=lowres,
            dtype=dtype,
            *args,
            **kwargs
        )


class ResNet50(ResNet):
    def __init__(
        self,
        lowres: tp.Optional[bool] = False,
        dtype: tp.Optional[tp.Union["float16", "float32"]] = "float32",
        *args,
        **kwargs
    ):
        super().__init__(
            stages=[3, 4, 6, 3],
            block_type=BottleneckResNetBlock,
            lowres=lowres,
            dtype=dtype,
            *args,
            **kwargs
        )


class ResNet101(ResNet):
    def __init__(
        self,
        lowres: tp.Optional[bool] = False,
        dtype: tp.Optional[tp.Union["float16", "float32"]] = "float32",
        *args,
        **kwargs
    ):
        super().__init__(
            stages=[3, 4, 23, 3],
            block_type=BottleneckResNetBlock,
            lowres=lowres,
            dtype=dtype,
            *args,
            **kwargs
        )


class ResNet152(ResNet):
    def __init__(
        self,
        lowres: tp.Optional[bool] = False,
        dtype: tp.Optional[tp.Union["float16", "float32"]] = "float32",
        *args,
        **kwargs
    ):
        super().__init__(
            stages=[3, 8, 36, 3],
            block_type=BottleneckResNetBlock,
            lowres=lowres,
            dtype=dtype,
            *args,
            **kwargs
        )


class ResNet200(ResNet):
    def __init__(
        self,
        lowres: tp.Optional[bool] = False,
        dtype: tp.Optional[tp.Union["float16", "float32"]] = "float32",
        *args,
        **kwargs
    ):
        super().__init__(
            stages=[3, 24, 36, 3],
            block_type=BottleneckResNetBlock,
            lowres=lowres,
            dtype=dtype,
            *args,
            **kwargs
        )


_resnet__init___docstring = """
Instantiates the {} architecture from [Deep Residual Learning for Image Recognition](https://arxiv.org/abs/1512.03385)

Arguments:
    lowres: Optional, whether to use the low resolution version
            as described in subsection 4.2 of the orignal paper.
            This version is better suited for datasets like CIFAR10. (Default: False)
    dtype: Optional dtype of the convolutions and linear operations, 
           either jnp.float32 (default) or jnp.float16 for mixed precision.
"""

ResNet18.__init__.__doc__ = _resnet__init___docstring.format("ResNet18")
ResNet34.__init__.__doc__ = _resnet__init___docstring.format("ResNet34")
ResNet50.__init__.__doc__ = _resnet__init___docstring.format("ResNet50")
ResNet101.__init__.__doc__ = _resnet__init___docstring.format("ResNet101")
ResNet152.__init__.__doc__ = _resnet__init___docstring.format("ResNet152")
ResNet200.__init__.__doc__ = _resnet__init___docstring.format("ResNet200")<|MERGE_RESOLUTION|>--- conflicted
+++ resolved
@@ -19,9 +19,6 @@
 class ResNetBlock(module.Module):
     """ResNet (identity) block"""
 
-<<<<<<< HEAD
-    def __init__(self, n_filters, strides=(1, 1), *args, **kwargs):
-=======
     def __init__(
         self,
         n_filters: int,
@@ -29,16 +26,11 @@
         *args,
         **kwargs
     ):
->>>>>>> 78777ffd
         super().__init__(*args, **kwargs)
         self.n_filters = n_filters
         self.strides = strides
 
-<<<<<<< HEAD
-    def call(self, x):
-=======
     def call(self, x: jnp.ndarray):
->>>>>>> 78777ffd
         x0 = x
         x = nn.Conv2D(
             self.n_filters,
@@ -68,11 +60,7 @@
 class BottleneckResNetBlock(ResNetBlock):
     """ResNet Bottleneck block."""
 
-<<<<<<< HEAD
-    def call(self, x):
-=======
     def call(self, x: jnp.ndarray):
->>>>>>> 78777ffd
         x0 = x
         x = nn.Conv2D(self.n_filters, (1, 1), with_bias=False, dtype=self.dtype)(x)
         x = nn.BatchNormalization(decay_rate=0.9, eps=1e-5)(x)
@@ -145,16 +133,10 @@
         x = nn.BatchNormalization(decay_rate=0.9, eps=1e-5)(x)
         x = module.to_module(jax.nn.relu)()(x)
 
-<<<<<<< HEAD
-        x = nn.MaxPool(window_shape=(1, 3, 3, 1), strides=(1, 2, 2, 1), padding="SAME")(
-            x
-        )
-=======
         if not self.lowres:
             x = nn.MaxPool(
                 window_shape=(1, 3, 3, 1), strides=(1, 2, 2, 1), padding="SAME"
             )(x)
->>>>>>> 78777ffd
         for i, block_size in enumerate(self.stages):
             for j in range(block_size):
                 strides = (2, 2) if i > 0 and j == 0 else (1, 1)
