--- conflicted
+++ resolved
@@ -1,13 +1,3 @@
-<<<<<<< HEAD
-
-# elegy.metrics.Recall
-::: elegy.metrics.recall.Recall
-    selection:
-        inherited_members: true
-        members:
-            - __init__
-            - call
-=======
 
 # elegy.metrics.Recall
 
@@ -17,5 +7,4 @@
         members:
             - __init__
             - call
->>>>>>> 19ec87ba
         