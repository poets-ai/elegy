--- conflicted
+++ resolved
@@ -1,78 +1,3 @@
-<<<<<<< HEAD
-# Contributing
-This is a short guide on how to start contributing to Elegy along with some best practices for the project.
-
-## Setup
-We use `poetry` so the easiest way to setup a development environment is run
-
-```bash
-poetry config virtualenvs.in-project true --local
-poetry install
-```
-
-In order for Jax to recognize your GPU, you will probably have to install it again using the command below.
-
-```bash
-PYTHON_VERSION=cp38  
-CUDA_VERSION=cuda101  # alternatives: cuda100, cuda101, cuda102, cuda110, check your cuda version
-PLATFORM=manylinux2010_x86_64  # alternatives: manylinux2010_x86_64
-BASE_URL='https://storage.googleapis.com/jax-releases'
-pip install --upgrade $BASE_URL/$CUDA_VERSION/jaxlib-0.1.55-$PYTHON_VERSION-none-$PLATFORM.whl
-pip install --upgrade jax  
-```
-
-## Creating Losses and Metrics
-For this you can follow these guidelines:
-
-* Each loss / metric should be defined in its own file.
-* Inherit from either `elegy.losses.loss.Loss` or `elegy.metrics.metric.Metric` or an existing class that inherits from them.
-* Try to use an existing metric or loss as a template
-* You must provide documentation for the following:
-    * The class definition.
-    * The `__init__` method.
-    * The `call` method.
-* Try to port the documentation + signature from its Keras counter part.
-    * If so you must give credits to the original source file.
-* You must include tests.
-    * If you there exists an equivalent loss/metric in Keras you must test numerical equivalence between both.
-
-## Testing
-To execute all the tests just run
-```bash
-pytest
-```
-
-## Documentation
-We use `mkdocs`. If you create a new object that requires documentation please do the following:
-
-* Add a markdown file inside `/docs/api` in the appropriate location according to the project's structure. This file must:
-    * Contain the path of function / class as header
-    * Use `mkdocstring` to render the API information.
-    * Example:
-```markdown
-# elegy.losses.BinaryCrossentropy
-
-::: elegy.losses.BinaryCrossentropy
-    selection:
-        inherited_members: true
-        members:
-            - call
-            - __init__
-```
-* Add and entry to `mkdocs.yml` inside `nav` pointing to this file. Checkout `mkdocs.yml`.
-
-To build and visualize the documentation locally run
-```bash
-mkdocs serve
-```
-
-# Creating a PR
-Before sending a pull request make sure all test run and code is formatted with `black`:
-
-```bash
-black .
-```
-=======
 # Contributing
 This is a short guide on how to start contributing to Elegy along with some best practices for the project.
 
@@ -145,5 +70,4 @@
 
 ```bash
 black .
-```
->>>>>>> 19ec87ba
+```