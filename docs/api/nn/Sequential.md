--- conflicted
+++ resolved
@@ -12,9 +12,5 @@
             - set_parameters
             - reset
             - init
-<<<<<<< HEAD
-            - initialized
             - slice
-=======
->>>>>>> 082fdc72
         