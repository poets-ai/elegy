--- conflicted
+++ resolved
@@ -98,11 +98,7 @@
 For more information checkout the **Reference API** section in the [Documentation](https://poets-ai.github.io/elegy).
 
 ## Contributing
-<<<<<<< HEAD
-Deep Learning is evolving at an incredible pace, there is so much to do and so few hands. If you wish to contibute anything from a loss or metric to a new awesome feature for Elegy just open an issue or send a PR!
-=======
 Deep Learning is evolving at an incredible rate, there is so much to do and so few hands. If you wish to contibute anything from a loss or metrics to a new awesome feature for Elegy just open an issue or send a PR! For more information checkout our [Contibuting Guide](https://poets-ai.github.io/elegy/guides/contributing).
->>>>>>> f355fa60
 
 ## About Us
 We are some friends passionate about ML.
