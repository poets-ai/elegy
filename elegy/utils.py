from elegy.types import Index, Path, States
import functools
import inspect
import re
import sys
import typing as tp
from functools import total_ordering
import urllib, hashlib, shutil, os

import jax
import jax.numpy as jnp
import jax.tree_util
import numpy as np
import toolz
from deepmerge import always_merger


def maybe_expand_dims(a: np.ndarray, b: np.ndarray) -> tp.Tuple[np.ndarray, np.ndarray]:
    assert np.prod(a.shape) == np.prod(b.shape)

    if a.ndim < b.ndim:
        a = a[..., None]

    if b.ndim < a.ndim:
        b = b[..., None]

    return a, b


def wraps(f, docs: bool = True):
    assignments = ("__annotations__",)

    if docs:
        assignments += ("__doc__",)

    return functools.wraps(f, assigned=assignments, updated=())


def inject_dependencies(
    f: tp.Callable,
    signature_f: tp.Optional[tp.Callable] = None,
    rename: tp.Optional[tp.Dict[str, str]] = None,
):
    if signature_f is not None:
        pass
    elif hasattr(f, "_signature_f") and f._signature_f is not None:
        signature_f = f._signature_f
    elif signature_f is None:
        signature_f = f
    assert signature_f is not None

    f_params = get_function_args(signature_f)

    @functools.wraps(signature_f)
    def wrapper(*args, **kwargs):
        n_args = len(args)
        arg_names = [arg.name for arg in f_params[:n_args]]
        kwarg_names = [arg.name for arg in f_params[n_args:]]

        if rename:
            for old, new in rename.items():
                if old in kwargs:
                    kwargs[new] = kwargs.pop(old)

        if not any(arg.kind == inspect.Parameter.VAR_KEYWORD for arg in f_params):
            # print(list(kwargs.keys()))
            # print(kwarg_names)
            kwargs = {
                arg: kwargs[arg]
                for arg in kwarg_names
                if arg not in arg_names and arg in kwargs
            }

        return f(*args, **kwargs)

    return wrapper


def get_function_args(f) -> tp.List[inspect.Parameter]:
    return list(inspect.signature(f).parameters.values())


def get_input_args(
    x: tp.Union[np.ndarray, jnp.ndarray, tp.Dict[str, tp.Any], tp.Tuple],
    *,
    states: States,
    training: bool,
) -> tp.Tuple[tp.Tuple, tp.Dict[str, tp.Any]]:

    if isinstance(x, tp.Tuple):
        args = x
        kwargs = {}
    elif isinstance(x, tp.Dict):
        args = ()
        kwargs = x
    else:
        args = (x,)
        kwargs = {}

    apply_kwargs = dict(
        training=training,
        net_params=states.net_params,
        net_states=states.net_states,
        rng=states.rng,
        states=states,
    )
    apply_kwargs.update(kwargs)

    return args, apply_kwargs


def split(
    d: tp.Union[tp.Dict[str, tp.Any], tp.Mapping[str, tp.Any]]
) -> tp.Iterable[tp.Dict[str, tp.Any]]:

    for k, v in d.items():

        parts = k.split("/")
        parts.reverse()

        if isinstance(v, (tp.Dict, tp.Mapping)):
            vs = list(split(v))
        else:
            vs = [v]

        for v in vs:
            output = {}

            for k in parts:
                if not output:
                    output[k] = v
                else:
                    output = {k: output}

            yield output


def split_and_merge(
    d: tp.Union[tp.Dict[str, tp.Any], tp.Mapping[str, tp.Any]]
) -> tp.Dict[str, tp.Any]:

    ds = split(d)
    return toolz.reduce(always_merger.merge, ds, {})


def lower_snake_case(s: str) -> str:
    s = re.sub(r"(?<!^)(?=[A-Z])", "_", s).lower()
    parts = s.split("_")
    output_parts = []

    for i in range(len(parts)):
        if i == 0 or len(parts[i - 1]) > 1:
            output_parts.append(parts[i])
        else:
            output_parts[-1] += parts[i]

    return "_".join(output_parts)


def get_name(obj) -> str:
    if hasattr(obj, "name") and obj.name:
        return obj.name
    elif hasattr(obj, "__name__") and obj.__name__:
        return obj.__name__
    elif hasattr(obj, "__class__") and obj.__class__.__name__:
        return lower_snake_case(obj.__class__.__name__)
    else:
        raise ValueError(f"Could not get name for: {obj}")


def _leaf_paths(path: Path, inputs: tp.Any) -> tp.Iterable[tp.Tuple[Path, tp.Any]]:

    if isinstance(inputs, (tp.Tuple, tp.List)):
        for i, value in enumerate(inputs):
            yield from _leaf_paths(path + (i,), value)
    elif isinstance(inputs, tp.Dict):
        for name, value in inputs.items():
            yield from _leaf_paths(path + (name,), value)
    else:
<<<<<<< HEAD
        yield (path, inputs)


def leaf_paths(inputs: tp.Any) -> tp.List[tp.Tuple[Path, tp.Any]]:
    return list(_leaf_paths((), inputs))


def _flatten_names(path: Path, inputs: tp.Any) -> tp.Iterable[tp.Tuple[Path, tp.Any]]:

    if isinstance(inputs, (tp.Tuple, tp.List)):
        for i, value in enumerate(inputs):
            yield from _flatten_names(path, value)
    elif isinstance(inputs, tp.Dict):
        for name, value in inputs.items():
            yield from _flatten_names(path + (name,), value)
    else:
        yield (path, inputs)


def flatten_names(inputs: tp.Any) -> tp.List[tp.Tuple[str, tp.Any]]:
    return [
        ("/".join(map(str, path)), value) for path, value in _flatten_names((), inputs)
    ]


def get_unique_name(
    names: tp.Set[str],
    name: str,
):

    if name in names:
        i = 1
        while f"{name}_{i}" in names:
            i += 1

        name = f"{name}_{i}"

    names.add(name)
    return name


def merge_with_unique_names(
    a: tp.Dict[str, tp.Any],
    *rest: tp.Dict[str, tp.Any],
) -> tp.Dict[str, tp.Any]:

    a = a.copy()

    for b in rest:
        a = _merge_with_unique_names(a, b)

    return a


def _merge_with_unique_names(
    a: tp.Dict[str, tp.Any],
    b: tp.Dict[str, tp.Any],
) -> tp.Dict[str, tp.Any]:
    names = set()
    output = dict(a)

    for name, value in b.items():
        output[get_unique_name(names, name)] = value

    return output


def parameters_count(params: tp.Any):
    return sum(x.size for x in jax.tree_leaves(params))


def parameters_bytes(params: tp.Any):
    return sum(x.size * x.dtype.itemsize for x in jax.tree_leaves(params))
=======
        return structure


def download_file(url, cache="~/.elegy/downloads", sha256=None):
    if cache.startswith("~/"):
        cache = os.path.join(os.path.expanduser("~"), cache[2:])
    cachefilename = os.path.basename(url)
    cachefilename = cachefilename[: cachefilename.find("?")]
    cachefilename = os.path.join(cache, cachefilename)

    if not os.path.exists(cachefilename):
        print(f"Downloading {url}")
        filename, _ = urllib.request.urlretrieve(url)
        if sha256 is not None:
            filehash = hashlib.sha256(open(filename, "rb").read()).hexdigest()
            if sha256 != filehash:
                raise RuntimeError("Downloaded file has an incorrect hash")
        os.makedirs(os.path.dirname(cachefilename), exist_ok=True)
        shutil.move(filename, cachefilename)

    return cachefilename
>>>>>>> 124683fd
<|MERGE_RESOLUTION|>--- conflicted
+++ resolved
@@ -177,7 +177,6 @@
         for name, value in inputs.items():
             yield from _leaf_paths(path + (name,), value)
     else:
-<<<<<<< HEAD
         yield (path, inputs)
 
 
@@ -250,27 +249,4 @@
 
 
 def parameters_bytes(params: tp.Any):
-    return sum(x.size * x.dtype.itemsize for x in jax.tree_leaves(params))
-=======
-        return structure
-
-
-def download_file(url, cache="~/.elegy/downloads", sha256=None):
-    if cache.startswith("~/"):
-        cache = os.path.join(os.path.expanduser("~"), cache[2:])
-    cachefilename = os.path.basename(url)
-    cachefilename = cachefilename[: cachefilename.find("?")]
-    cachefilename = os.path.join(cache, cachefilename)
-
-    if not os.path.exists(cachefilename):
-        print(f"Downloading {url}")
-        filename, _ = urllib.request.urlretrieve(url)
-        if sha256 is not None:
-            filehash = hashlib.sha256(open(filename, "rb").read()).hexdigest()
-            if sha256 != filehash:
-                raise RuntimeError("Downloaded file has an incorrect hash")
-        os.makedirs(os.path.dirname(cachefilename), exist_ok=True)
-        shutil.move(filename, cachefilename)
-
-    return cachefilename
->>>>>>> 124683fd
+    return sum(x.size * x.dtype.itemsize for x in jax.tree_leaves(params))