--- conflicted
+++ resolved
@@ -51,7 +51,6 @@
     assert not jnp.isnan(scce(ytrue1, ypred)).any()
 
 
-<<<<<<< HEAD
 def test_scce_ignore_class():
     ypred0 = jnp.zeros([4, 10])
     ypred1 = ypred0 + jnp.array([0, 0, 0, 1])[:, jnp.newaxis]
@@ -77,7 +76,6 @@
     scce = elegy.losses.SparseCategoricalCrossentropy()
     result = scce(y_true, y_pred, class_weight=class_weight)  # 1.1589
     assert jnp.isclose(result, 1.1589, rtol=0.001)
-=======
 def test_scce_uint8_ytrue():
     ypred = np.random.random([2, 256, 256, 10])
     ytrue = np.random.randint(0, 10, size=(2, 256, 256)).astype(np.uint8)
@@ -85,5 +83,4 @@
     loss0 = elegy.losses.sparse_categorical_crossentropy(ytrue, ypred, from_logits=True)
     loss1 = keras.losses.sparse_categorical_crossentropy(ytrue, ypred, from_logits=True)
 
-    assert np.allclose(loss0, loss1)
->>>>>>> 1e578e82
+    assert np.allclose(loss0, loss1)