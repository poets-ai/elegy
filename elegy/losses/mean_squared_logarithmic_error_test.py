<<<<<<< HEAD
import elegy

from elegy.testing_utils import transform_and_run
from elegy import utils
import jax.numpy as jnp
import jax
import tensorflow.keras as tfk

# import debugpy

# print("Waiting for debugger...")
# debugpy.listen(5679)
# debugpy.wait_for_client()


@transform_and_run
def test_basic():

    y_true = jnp.array([[0.0, 1.0], [0.0, 0.0]])
    y_pred = jnp.array([[1.0, 1.0], [1.0, 0.0]])

    # Using 'auto'/'sum_over_batch_size' reduction type.
    msle = elegy.losses.MeanSquaredLogarithmicError()

    assert msle(y_true, y_pred) == 0.24022643

    # Calling with 'sample_weight'.
    assert msle(y_true, y_pred, sample_weight=jnp.array([0.7, 0.3])) == 0.12011322

    # Using 'sum' reduction type.
    msle = elegy.losses.MeanSquaredLogarithmicError(
        reduction=elegy.losses.Reduction.SUM
    )

    assert msle(y_true, y_pred) == 0.48045287

    # Using 'none' reduction type.
    msle = elegy.losses.MeanSquaredLogarithmicError(
        reduction=elegy.losses.Reduction.NONE
    )

    assert jnp.equal(msle(y_true, y_pred), jnp.array([0.24022643, 0.24022643])).all()


@transform_and_run
def test_function():

    rng = jax.random.PRNGKey(42)

    y_true = jax.random.randint(rng, shape=(2, 3), minval=0, maxval=2)
    y_pred = jax.random.uniform(rng, shape=(2, 3))

    loss = elegy.losses.mean_squared_logarithmic_error(y_true, y_pred)

    assert loss.shape == (2,)

    first_log = jnp.log(jnp.maximum(y_true, utils.EPSILON) + 1.0)
    second_log = jnp.log(jnp.maximum(y_pred, utils.EPSILON) + 1.0)
    assert jnp.array_equal(loss, jnp.mean(jnp.square(first_log - second_log), axis=-1))


@transform_and_run
def test_compatibility():
    # Input:  true (y_true) and predicted (y_pred) tensors
    y_true = jnp.array([[0.0, 1.0], [0.0, 0.0]])
    y_pred = jnp.array([[0.6, 0.4], [0.4, 0.6]])

    # MSLE using sample_weight
    msle_elegy = elegy.losses.MeanSquaredLogarithmicError()
    msle_tfk = tfk.losses.MeanSquaredLogarithmicError()
    assert jnp.isclose(
        msle_elegy(y_true, y_pred, sample_weight=jnp.array([1, 0])),
        msle_tfk(y_true, y_pred, sample_weight=jnp.array([1, 0])),
        rtol=0.0001,
    )

    # MSLE with reduction method: SUM
    msle_elegy = elegy.losses.MeanSquaredLogarithmicError(
        reduction=elegy.losses.Reduction.SUM
    )
    msle_tfk = tfk.losses.MeanSquaredLogarithmicError(
        reduction=tfk.losses.Reduction.SUM
    )
    assert jnp.isclose(
        msle_elegy(y_true, y_pred), msle_tfk(y_true, y_pred), rtol=0.0001
    )

    # MSLE with reduction method: NONE
    msle_elegy = elegy.losses.MeanSquaredLogarithmicError(
        reduction=elegy.losses.Reduction.NONE
    )
    msle_tfk = tfk.losses.MeanSquaredLogarithmicError(
        reduction=tfk.losses.Reduction.NONE
    )
    assert jnp.all(
        jnp.isclose(msle_elegy(y_true, y_pred), msle_tfk(y_true, y_pred), rtol=0.0001)
    )


if __name__ == "__main__":

    test_basic()
    test_function()
=======
import elegy


from elegy import utils
import jax.numpy as jnp
import jax
import tensorflow.keras as tfk

# import debugpy

# print("Waiting for debugger...")
# debugpy.listen(5679)
# debugpy.wait_for_client()


def test_basic():

    y_true = jnp.array([[0.0, 1.0], [0.0, 0.0]])
    y_pred = jnp.array([[1.0, 1.0], [1.0, 0.0]])

    # Using 'auto'/'sum_over_batch_size' reduction type.
    msle = elegy.losses.MeanSquaredLogarithmicError()

    assert msle(y_true, y_pred) == 0.24022643

    # Calling with 'sample_weight'.
    assert msle(y_true, y_pred, sample_weight=jnp.array([0.7, 0.3])) == 0.12011322

    # Using 'sum' reduction type.
    msle = elegy.losses.MeanSquaredLogarithmicError(
        reduction=elegy.losses.Reduction.SUM
    )

    assert msle(y_true, y_pred) == 0.48045287

    # Using 'none' reduction type.
    msle = elegy.losses.MeanSquaredLogarithmicError(
        reduction=elegy.losses.Reduction.NONE
    )

    assert jnp.equal(msle(y_true, y_pred), jnp.array([0.24022643, 0.24022643])).all()


def test_function():

    rng = jax.random.PRNGKey(42)

    y_true = jax.random.randint(rng, shape=(2, 3), minval=0, maxval=2)
    y_pred = jax.random.uniform(rng, shape=(2, 3))

    loss = elegy.losses.mean_squared_logarithmic_error(y_true, y_pred)

    assert loss.shape == (2,)

    first_log = jnp.log(jnp.maximum(y_true, utils.EPSILON) + 1.0)
    second_log = jnp.log(jnp.maximum(y_pred, utils.EPSILON) + 1.0)
    assert jnp.array_equal(loss, jnp.mean(jnp.square(first_log - second_log), axis=-1))


def test_compatibility():
    # Input:  true (y_true) and predicted (y_pred) tensors
    y_true = jnp.array([[0.0, 1.0], [0.0, 0.0]])
    y_pred = jnp.array([[0.6, 0.4], [0.4, 0.6]])

    # MSLE using sample_weight
    msle_elegy = elegy.losses.MeanSquaredLogarithmicError()
    msle_tfk = tfk.losses.MeanSquaredLogarithmicError()
    assert jnp.isclose(
        msle_elegy(y_true, y_pred, sample_weight=jnp.array([1, 0])),
        msle_tfk(y_true, y_pred, sample_weight=jnp.array([1, 0])),
        rtol=0.0001,
    )

    # MSLE with reduction method: SUM
    msle_elegy = elegy.losses.MeanSquaredLogarithmicError(
        reduction=elegy.losses.Reduction.SUM
    )
    msle_tfk = tfk.losses.MeanSquaredLogarithmicError(
        reduction=tfk.losses.Reduction.SUM
    )
    assert jnp.isclose(
        msle_elegy(y_true, y_pred), msle_tfk(y_true, y_pred), rtol=0.0001
    )

    # MSLE with reduction method: NONE
    msle_elegy = elegy.losses.MeanSquaredLogarithmicError(
        reduction=elegy.losses.Reduction.NONE
    )
    msle_tfk = tfk.losses.MeanSquaredLogarithmicError(
        reduction=tfk.losses.Reduction.NONE
    )
    assert jnp.all(
        jnp.isclose(msle_elegy(y_true, y_pred), msle_tfk(y_true, y_pred), rtol=0.0001)
    )


if __name__ == "__main__":

    test_basic()
    test_function()
>>>>>>> 19ec87ba
<|MERGE_RESOLUTION|>--- conflicted
+++ resolved
@@ -1,108 +1,3 @@
-<<<<<<< HEAD
-import elegy
-
-from elegy.testing_utils import transform_and_run
-from elegy import utils
-import jax.numpy as jnp
-import jax
-import tensorflow.keras as tfk
-
-# import debugpy
-
-# print("Waiting for debugger...")
-# debugpy.listen(5679)
-# debugpy.wait_for_client()
-
-
-@transform_and_run
-def test_basic():
-
-    y_true = jnp.array([[0.0, 1.0], [0.0, 0.0]])
-    y_pred = jnp.array([[1.0, 1.0], [1.0, 0.0]])
-
-    # Using 'auto'/'sum_over_batch_size' reduction type.
-    msle = elegy.losses.MeanSquaredLogarithmicError()
-
-    assert msle(y_true, y_pred) == 0.24022643
-
-    # Calling with 'sample_weight'.
-    assert msle(y_true, y_pred, sample_weight=jnp.array([0.7, 0.3])) == 0.12011322
-
-    # Using 'sum' reduction type.
-    msle = elegy.losses.MeanSquaredLogarithmicError(
-        reduction=elegy.losses.Reduction.SUM
-    )
-
-    assert msle(y_true, y_pred) == 0.48045287
-
-    # Using 'none' reduction type.
-    msle = elegy.losses.MeanSquaredLogarithmicError(
-        reduction=elegy.losses.Reduction.NONE
-    )
-
-    assert jnp.equal(msle(y_true, y_pred), jnp.array([0.24022643, 0.24022643])).all()
-
-
-@transform_and_run
-def test_function():
-
-    rng = jax.random.PRNGKey(42)
-
-    y_true = jax.random.randint(rng, shape=(2, 3), minval=0, maxval=2)
-    y_pred = jax.random.uniform(rng, shape=(2, 3))
-
-    loss = elegy.losses.mean_squared_logarithmic_error(y_true, y_pred)
-
-    assert loss.shape == (2,)
-
-    first_log = jnp.log(jnp.maximum(y_true, utils.EPSILON) + 1.0)
-    second_log = jnp.log(jnp.maximum(y_pred, utils.EPSILON) + 1.0)
-    assert jnp.array_equal(loss, jnp.mean(jnp.square(first_log - second_log), axis=-1))
-
-
-@transform_and_run
-def test_compatibility():
-    # Input:  true (y_true) and predicted (y_pred) tensors
-    y_true = jnp.array([[0.0, 1.0], [0.0, 0.0]])
-    y_pred = jnp.array([[0.6, 0.4], [0.4, 0.6]])
-
-    # MSLE using sample_weight
-    msle_elegy = elegy.losses.MeanSquaredLogarithmicError()
-    msle_tfk = tfk.losses.MeanSquaredLogarithmicError()
-    assert jnp.isclose(
-        msle_elegy(y_true, y_pred, sample_weight=jnp.array([1, 0])),
-        msle_tfk(y_true, y_pred, sample_weight=jnp.array([1, 0])),
-        rtol=0.0001,
-    )
-
-    # MSLE with reduction method: SUM
-    msle_elegy = elegy.losses.MeanSquaredLogarithmicError(
-        reduction=elegy.losses.Reduction.SUM
-    )
-    msle_tfk = tfk.losses.MeanSquaredLogarithmicError(
-        reduction=tfk.losses.Reduction.SUM
-    )
-    assert jnp.isclose(
-        msle_elegy(y_true, y_pred), msle_tfk(y_true, y_pred), rtol=0.0001
-    )
-
-    # MSLE with reduction method: NONE
-    msle_elegy = elegy.losses.MeanSquaredLogarithmicError(
-        reduction=elegy.losses.Reduction.NONE
-    )
-    msle_tfk = tfk.losses.MeanSquaredLogarithmicError(
-        reduction=tfk.losses.Reduction.NONE
-    )
-    assert jnp.all(
-        jnp.isclose(msle_elegy(y_true, y_pred), msle_tfk(y_true, y_pred), rtol=0.0001)
-    )
-
-
-if __name__ == "__main__":
-
-    test_basic()
-    test_function()
-=======
 import elegy
 
 
@@ -202,5 +97,4 @@
 if __name__ == "__main__":
 
     test_basic()
-    test_function()
->>>>>>> 19ec87ba
+    test_function()