--- conflicted
+++ resolved
@@ -1,4 +1,3 @@
-<<<<<<< HEAD
 import typing as tp
 
 import jax
@@ -57,7 +56,7 @@
         bias_initializer: initializer, initializer for the bias weights.
         bias_regularizer: regularizer, regularizer for the bias weights.
         bias_constraint: constraint, constraint for the bias weights.
-    
+
     """
 
     def __init__(
@@ -224,232 +223,4 @@
         if self.return_attn_coef:
             return output, attn_coef
         else:
-            return output
-=======
-import typing as tp
-
-import jax
-import numpy as np
-from jax import numpy as jnp
-
-from elegy import initializers, module, hooks
-from elegy.nn.dropout import Dropout
-from elegy.nn.layer_normalization import LayerNormalization
-from elegy.nn.linear import Linear
-from elegy.nn.sequential_module import sequential
-
-
-class MultiHeadAttention(module.Module):
-    r"""
-    MultiHead Attention layer.
-    Defines the MultiHead Attention operation as described in
-    [Attention Is All You Need](https://arxiv.org/abs/1706.03762) which takes
-    in the tensors `query`, `key`, and `value`, and returns the dot-product attention
-    between them:
-
-    ```python
-    mha = MultiHeadAttention(head_size=128, num_heads=12)
-    query = tf.random.uniform((32, 20, 200)) # (batch_size, query_elements, query_depth)
-    key = tf.random.uniform((32, 15, 300)) # (batch_size, key_elements, key_depth)
-    value = tf.random.uniform((32, 15, 400)) # (batch_size, key_elements, value_depth)
-    attention = mha([query, key, value]) # (batch_size, query_elements, value_depth)
-    ```
-
-    If `value` is not given then internally `value = key` will be used:
-
-    ```python
-    mha = MultiHeadAttention(head_size=128, num_heads=12)
-    query = tf.random.uniform((32, 20, 200)) # (batch_size, query_elements, query_depth)
-    key = tf.random.uniform((32, 15, 300)) # (batch_size, key_elements, key_depth)
-    attention = mha([query, key]) # (batch_size, query_elements, key_depth)
-    ```
-
-    Arguments:
-        head_size: int, dimensionality of the `query`, `key` and `value` tensors
-        after the linear transformation.
-        num_heads: int, number of attention heads.
-        output_size: int, dimensionality of the output space, if `None` then the
-        input dimension of
-        `value` or `key` will be used, default `None`.
-        dropout: float, `rate` parameter for the dropout layer that is
-        applied to attention after softmax,
-        default `0`.
-        use_projection_bias: bool, whether to use a bias term after the linear
-        output projection.
-        return_attn_coef: bool, if `True`, return the attention coefficients as
-        an additional output argument.
-        kernel_initializer: initializer, initializer for the kernel weights.
-        kernel_regularizer: regularizer, regularizer for the kernel weights.
-        kernel_constraint: constraint, constraint for the kernel weights.
-        bias_initializer: initializer, initializer for the bias weights.
-        bias_regularizer: regularizer, regularizer for the bias weights.
-        bias_constraint: constraint, constraint for the bias weights.
-
-    """
-
-    def __init__(
-        self,
-        head_size: int,
-        num_heads: int,
-        output_size: tp.Optional[int] = None,
-        dropout: float = 0.0,
-        use_projection_bias: bool = True,
-        return_attn_coef: bool = False,
-        kernel_initializer: initializers.Initializer = initializers.VarianceScaling(
-            scale=2.0
-        ),
-        bias_initializer: initializers.Initializer = initializers.Constant(0.0),
-        # kernel_initializer: typing.Union[str, typing.Callable] = "glorot_uniform",
-        # kernel_regularizer: typing.Union[str, typing.Callable] = None,
-        # kernel_constraint: typing.Union[str, typing.Callable] = None,
-        # bias_regularizer: typing.Union[str, typing.Callable] = None,
-        # bias_constraint: typing.Union[str, typing.Callable] = None,
-        **kwargs
-    ):
-        super().__init__(**kwargs)
-
-        if output_size is not None and output_size < 1:
-            raise ValueError("output_size must be a positive number")
-
-        self.head_size = head_size
-        self.num_heads = num_heads
-        self.output_size = output_size
-        self.use_projection_bias = use_projection_bias
-        self.return_attn_coef = return_attn_coef
-        self.droput_rate = dropout
-
-        self.kernel_initializer = kernel_initializer
-        self.bias_initializer = bias_initializer
-
-    def call(
-        self,
-        query: jnp.ndarray,
-        key: tp.Optional[jnp.ndarray] = None,
-        value: tp.Optional[jnp.ndarray] = None,
-        mask=None,
-        training=None,
-    ):
-        """
-        Arguments:
-            inputs:  List of `[query, key, value]` where
-                * `query`: np.ndarray of shape `(..., query_elements, query_depth)`
-                * `key`: `np.ndarray of shape '(..., key_elements, key_depth)`
-                * `value`: np.ndarray of shape `(..., key_elements, value_depth)`, optional, if not given `key` will be used.
-            mask: a binary np.ndarray of shape `[batch_size?, num_heads?, query_elements, key_elements]`
-                which specifies which query elements can attendo to which key elements,
-                `1` indicates attention and `0` indicates no attention.
-        Output shape:
-            * `(..., query_elements, output_size)` if `output_size` is given, else
-            * `(..., query_elements, value_depth)` if `value` is given, else
-            * `(..., query_elements, key_depth)`
-        """
-
-        # einsum nomenclature
-        # ------------------------
-        # N = query elements
-        # M = key/value elements
-        # H = heads
-        # I = input features
-        # O = output features
-
-        if key is None:
-            key = query
-
-        if value is None:
-            value = key
-
-        output_size = (
-            self.output_size if self.output_size is not None else value.shape[-1]
-        )
-
-        # verify shapes
-        if key.shape[-2] != value.shape[-2]:
-            raise ValueError(
-                "the number of elements in 'key' must be equal to the same as the number of elements in 'value'"
-            )
-
-        if mask is not None:
-            if len(mask.shape) < 2:
-                raise ValueError("'mask' must have atleast 2 dimensions")
-            if query.shape[-2] != mask.shape[-2]:
-                raise ValueError(
-                    "mask's second to last dimension must be equal to the number of elements in 'query'"
-                )
-            if key.shape[-2] != mask.shape[-1]:
-                raise ValueError(
-                    "mask's last dimension must be equal to the number of elements in 'key'"
-                )
-
-        # get weights
-        query_kernel = hooks.get_parameter(
-            "query_kernel",
-            [self.num_heads, query.shape[-1], self.head_size],
-            jnp.float32,
-            initializer=self.kernel_initializer,
-        )
-        key_kernel = hooks.get_parameter(
-            "key_kernel",
-            [self.num_heads, key.shape[-1], self.head_size],
-            jnp.float32,
-            initializer=self.kernel_initializer,
-        )
-        value_kernel = hooks.get_parameter(
-            "value_kernel",
-            [self.num_heads, value.shape[-1], self.head_size],
-            jnp.float32,
-            initializer=self.kernel_initializer,
-        )
-        projection_kernel = hooks.get_parameter(
-            "projection_kernel",
-            [self.num_heads, self.head_size, output_size],
-            jnp.float32,
-            initializer=self.kernel_initializer,
-        )
-
-        # Linear transformations
-        query = jnp.einsum("...NI , HIO -> ...NHO", query, query_kernel)
-        key = jnp.einsum("...MI , HIO -> ...MHO", key, key_kernel)
-        value = jnp.einsum("...MI , HIO -> ...MHO", value, value_kernel)
-
-        # Scale dot-product, doing the division to either query or key
-        # instead of their product saves some computation
-        query /= jnp.sqrt(self.head_size)
-
-        # Calculate dot product attention
-        logits = jnp.einsum("...NHO,...MHO->...HNM", query, key)
-
-        # apply mask
-        if mask is not None:
-            mask = mask.astype(jnp.float32)
-
-            # possibly expand on the head dimension so broadcasting works
-            if len(mask.shape) != len(logits.shape):
-                mask = jnp.expand_dims(mask, -3)
-
-            logits += -10e9 * (1.0 - mask)
-
-        attn_coef = jax.nn.softmax(logits)
-
-        # attention dropout
-        attn_coef_dropout = Dropout(self.droput_rate)(attn_coef, training=training)
-
-        # attention * value
-        multihead_output = jnp.einsum("...HNM,...MHI->...NHI", attn_coef_dropout, value)
-
-        # Run the outputs through another linear projection layer. Recombining heads
-        # is automatically done.
-        output = jnp.einsum("...NHI,HIO->...NO", multihead_output, projection_kernel)
-
-        if self.use_projection_bias:
-            output += hooks.get_parameter(
-                "projection_bias",
-                [output_size],
-                jnp.float32,
-                initializer=self.bias_initializer,
-            )
-
-        if self.return_attn_coef:
-            return output, attn_coef
-        else:
-            return output
->>>>>>> 2b00a9be
+            return output