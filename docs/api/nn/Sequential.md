--- conflicted
+++ resolved
@@ -1,21 +1,3 @@
-<<<<<<< HEAD
-
-# elegy.nn.Sequential
-::: elegy.nn.sequential_module.Sequential
-    selection:
-        inherited_members: true
-        members:
-            - __init__
-            - call
-            - init
-            - apply
-            - reset
-            - get_parameters
-            - set_parameters
-            - get_states
-            - set_states
-            - submodules
-=======
 
 # elegy.nn.Sequential
 
@@ -31,5 +13,4 @@
             - reset
             - init
             - initialized
->>>>>>> 19ec87ba
         