<<<<<<< HEAD
import typing as tp

import jax
import jax.numpy as jnp
import numpy as np

from elegy.module import Module
from elegy.nn.dropout import Dropout
from elegy.nn.layer_normalization import LayerNormalization
from elegy.nn.linear import Linear
from elegy.nn.multi_head_attention import MultiHeadAttention
from elegy.nn.sequential_module import sequential


class TransformerEncoderLayer(Module):
    r"""
    TransformerEncoderLayer is made up of self-attn and feedforward network.
    
    This standard encoder layer is based on the paper "Attention Is All You Need".
    Ashish Vaswani, Noam Shazeer, Niki Parmar, Jakob Uszkoreit, Llion Jones, Aidan N Gomez,
    Lukasz Kaiser, and Illia Polosukhin. 2017. Attention is all you need. In Advances in
    Neural Information Processing Systems, pages 6000-6010. Users may modify or implement
    in a different way during application.

    Args:
        head_size: the number of expected features in the input (required).
        num_heads: the number of heads in the multiheadattention models (required).
        output_size: the dimension of the feedforward network model (default=2048).
        dropout: the dropout value (default=0.1).
        activation: the activation function of intermediate layer, relu or gelu (default=relu).

    Examples::
        >>> encoder_layer = nn.TransformerEncoderLayer(head_size=512, num_heads=8)
        >>> src = torch.rand(10, 32, 512)
        >>> out = encoder_layer(src)
    """

    def __init__(
        self,
        head_size: int,
        num_heads: int,
        output_size: tp.Optional[int] = None,
        dropout: float = 0.0,
        activation=jax.nn.relu,
        **kwargs
    ):
        super().__init__(**kwargs)
        self.head_size = head_size
        self.num_heads = num_heads
        self.output_size = output_size
        self.dropout = dropout
        self.activation = activation

    def call(
        self,
        src: np.ndarray,
        mask: tp.Optional[np.ndarray] = None,
        # src_key_padding_mask: tp.Optional[np.ndarray] = None,
    ) -> np.ndarray:
        r"""Pass the input through the encoder layer.

        Args:
            src: the sequence to the encoder layer (required).
            mask: the mask for the src sequence (optional).
            src_key_padding_mask: the mask for the src keys per batch (optional).

        Shape:
            see the docs in Transformer class.
        """
        # Implementation of Feedforward model

        output_size: int = (
            self.output_size if self.output_size is not None else src.shape[-1]
        )

        src2 = MultiHeadAttention(
            self.head_size, self.num_heads, dropout=self.dropout,
        )(src, mask=mask)
        src = src + Dropout(self.dropout)(src2)
        src = LayerNormalization()(src)
        src2 = sequential(
            Linear(output_size),
            self.activation,
            Dropout(self.dropout),
            Linear(output_size),
        )(src)
        src = src + Dropout(self.dropout)(src2)
        src = LayerNormalization()(src)
        return src


class TransformerEncoder(Module):
    r"""
    TransformerEncoder is a stack of N encoder layers

    Args:
        encoder_layer: an instance of the TransformerEncoderLayer() class (required).
        num_layers: the number of sub-encoder-layers in the encoder (required).
        norm: the layer normalization component (optional).

    Examples::
        >>> transformer_encoder = elegy.nn.TransformerEncoder(
                lambda: elegy.nn.TransformerEncoderLayer(head_size=512, num_heads=8), 
                num_layers=6,
            )
        >>> src = torch.rand(10, 32, 512)
        >>> out = transformer_encoder(src)
    """

    def __init__(
        self,
        encoder_layer: tp.Callable[[], Module],
        num_layers: int,
        norm: tp.Optional[tp.Callable[[], Module]] = None,
        **kwargs
    ):
        super().__init__(**kwargs)
        self.encoder_layer = encoder_layer
        self.num_layers = num_layers
        self.norm = norm

    def call(
        self,
        src: np.ndarray,
        mask: tp.Optional[np.ndarray] = None,
        # src_key_padding_mask: tp.Optional[np.ndarray] = None,
    ) -> np.ndarray:
        r"""Pass the input through the encoder layers in turn.

        Args:
            src: the sequence to the encoder (required).
            mask: the mask for the src sequence (optional).
            src_key_padding_mask: the mask for the src keys per batch (optional).

        Shape:
            see the docs in Transformer class.
        """
        output = src

        for _ in range(self.num_layers):
            output = self.encoder_layer()(output, mask=mask)

        if self.norm is not None:
            output = self.norm()(output)

        return output


class TransformerDecoderLayer(Module):
    r"""TransformerDecoderLayer is made up of self-attn, multi-head-attn and feedforward network.
    This standard decoder layer is based on the paper "Attention Is All You Need".
    Ashish Vaswani, Noam Shazeer, Niki Parmar, Jakob Uszkoreit, Llion Jones, Aidan N Gomez,
    Lukasz Kaiser, and Illia Polosukhin. 2017. Attention is all you need. In Advances in
    Neural Information Processing Systems, pages 6000-6010. Users may modify or implement
    in a different way during application.

    Args:
        head_size: the number of expected features in the input (required).
        num_heads: the number of heads in the multiheadattention models (required).
        output_size: the dimension of the feedforward network model (default=2048).
        dropout: the dropout value (default=0.1).
        activation: the activation function of intermediate layer, relu or gelu (default=relu).

    Examples::
        >>> decoder_layer = nn.TransformerDecoderLayer(head_size=512, num_heads=8)
        >>> memory = torch.rand(10, 32, 512)
        >>> tgt = torch.rand(20, 32, 512)
        >>> out = decoder_layer(tgt, memory)
    """

    def __init__(
        self,
        head_size: int,
        num_heads: int,
        output_size: int = 2048,
        dropout: float = 0.1,
        activation: tp.Callable[[np.ndarray], np.ndarray] = jax.nn.relu,
    ):
        super().__init__()
        self.head_size = head_size
        self.num_heads = num_heads
        self.output_size = output_size
        self.dropout = dropout
        self.activation = activation

    def call(
        self,
        tgt: np.ndarray,
        memory: np.ndarray,
        tgt_mask: tp.Optional[np.ndarray] = None,
        memory_mask: tp.Optional[np.ndarray] = None,
        # tgt_key_padding_mask: tp.Optional[np.ndarray] = None,
        # memory_key_padding_mask: tp.Optional[np.ndarray] = None,
    ) -> np.ndarray:
        r"""Pass the inputs (and mask) through the decoder layer.

        Args:
            tgt: the sequence to the decoder layer (required).
            memory: the sequence from the last layer of the encoder (required).
            tgt_mask: the mask for the tgt sequence (optional).
            memory_mask: the mask for the memory sequence (optional).
            tgt_key_padding_mask: the mask for the tgt keys per batch (optional).
            memory_key_padding_mask: the mask for the memory keys per batch (optional).

        Shape:
            see the docs in Transformer class.
        """
        # Implementation of Feedforward model

        tgt2 = MultiHeadAttention(self.head_size, self.num_heads, dropout=self.dropout)(
            tgt, mask=tgt_mask
        )
        tgt = tgt + Dropout(self.dropout)(tgt2)
        tgt = LayerNormalization()(tgt)
        tgt2 = MultiHeadAttention(self.head_size, self.num_heads, dropout=self.dropout)(
            tgt, memory, mask=memory_mask,
        )
        tgt = tgt + Dropout(self.dropout)(tgt2)
        tgt = LayerNormalization()(tgt)
        tgt = tgt + sequential(
            Linear(self.output_size),
            self.activation,
            Dropout(self.dropout),
            Linear(self.output_size),
            Dropout(self.dropout),
        )(tgt)
        tgt = LayerNormalization()(tgt)
        return tgt


class TransformerDecoder(Module):
    r"""TransformerDecoder is a stack of N decoder layers

    Args:
        decoder_layer: an instance of the TransformerDecoderLayer() class (required).
        num_layers: the number of sub-decoder-layers in the decoder (required).
        norm: the layer normalization component (optional).

    Examples::
        >>> decoder_layer = nn.TransformerDecoderLayer(head_size=512, num_heads=8)
        >>> transformer_decoder = nn.TransformerDecoder(decoder_layer, num_layers=6)
        >>> memory = torch.rand(10, 32, 512)
        >>> tgt = torch.rand(20, 32, 512)
        >>> out = transformer_decoder(tgt, memory)
    """

    def __init__(
        self,
        decoder_layer: tp.Callable[[], Module],
        num_layers: int,
        norm: tp.Optional[tp.Callable[[], Module]] = None,
    ):
        super().__init__()
        self.decoder_layer = decoder_layer
        self.num_layers = num_layers
        self.norm = norm

    def call(
        self,
        tgt: np.ndarray,
        memory: np.ndarray,
        tgt_mask: tp.Optional[np.ndarray] = None,
        memory_mask: tp.Optional[np.ndarray] = None,
        # tgt_key_padding_mask: tp.Optional[np.ndarray] = None,
        # memory_key_padding_mask: tp.Optional[np.ndarray] = None,
    ) -> np.ndarray:
        r"""Pass the inputs (and mask) through the decoder layer in turn.

        Args:
            tgt: the sequence to the decoder (required).
            memory: the sequence from the last layer of the encoder (required).
            tgt_mask: the mask for the tgt sequence (optional).
            memory_mask: the mask for the memory sequence (optional).
            tgt_key_padding_mask: the mask for the tgt keys per batch (optional).
            memory_key_padding_mask: the mask for the memory keys per batch (optional).

        Shape:
            see the docs in Transformer class.
        """
        output = tgt

        for _ in range(self.num_layers):
            output = self.decoder_layer()(
                output,
                memory,
                tgt_mask=tgt_mask,
                memory_mask=memory_mask,
                # tgt_key_padding_mask=tgt_key_padding_mask,
                # memory_key_padding_mask=memory_key_padding_mask,
            )

        if self.norm is not None:
            output = self.norm()(output)

        return output


class Transformer(Module):
    r"""A transformer model. User is able to modify the attributes as needed. The architecture
    is based on the paper "Attention Is All You Need". Ashish Vaswani, Noam Shazeer,
    Niki Parmar, Jakob Uszkoreit, Llion Jones, Aidan N Gomez, Lukasz Kaiser, and
    Illia Polosukhin. 2017. Attention is all you need. In Advances in Neural Information
    Processing Systems, pages 6000-6010. Users can build the BERT(https://arxiv.org/abs/1810.04805)
    model with corresponding parameters.

    Args:
        head_size: the number of expected features in the encoder/decoder inputs (default=512).
        num_heads: the number of heads in the multiheadattention models (default=8).
        num_encoder_layers: the number of sub-encoder-layers in the encoder (default=6).
        num_decoder_layers: the number of sub-decoder-layers in the decoder (default=6).
        output_size: the dimension of the feedforward network model (default=2048).
        dropout: the dropout value (default=0.1).
        activation: the activation function of encoder/decoder intermediate layer, relu or gelu (default=relu).
        custom_encoder: custom encoder (default=None).
        custom_decoder: custom decoder (default=None).

    Examples::
        >>> transformer_model = nn.Transformer(num_heads=16, num_encoder_layers=12)
        >>> src = torch.rand((10, 32, 512))
        >>> tgt = torch.rand((20, 32, 512))
        >>> out = transformer_model(src, tgt)

    Note: A full example to apply nn.Transformer module for the word language model is available in
    https://github.com/pytorch/examples/tree/master/word_language_model
    """

    def __init__(
        self,
        head_size: int = 512,
        num_heads: int = 8,
        num_encoder_layers: int = 6,
        num_decoder_layers: int = 6,
        output_size: int = 2048,
        dropout: float = 0.1,
        activation: tp.Callable[[np.ndarray], np.ndarray] = jax.nn.relu,
        custom_encoder: tp.Optional[tp.Any] = None,
        custom_decoder: tp.Optional[tp.Any] = None,
        **kwargs
    ) -> None:
        super().__init__(**kwargs)
        self.head_size = head_size
        self.num_heads = num_heads
        self.num_encoder_layers = num_encoder_layers
        self.num_decoder_layers = num_decoder_layers
        self.output_size = output_size
        self.dropout = dropout
        self.activation = activation
        self.custom_encoder = custom_encoder
        self.custom_decoder = custom_decoder

    def call(
        self,
        src: np.ndarray,
        tgt: np.ndarray,
        src_mask: tp.Optional[np.ndarray] = None,
        tgt_mask: tp.Optional[np.ndarray] = None,
        memory_mask: tp.Optional[np.ndarray] = None,
        # src_key_padding_mask: tp.Optional[np.ndarray] = None,
        # tgt_key_padding_mask: tp.Optional[np.ndarray] = None,
        # memory_key_padding_mask: tp.Optional[np.ndarray] = None,
    ) -> np.ndarray:
        r"""Take in and process masked source/target sequences.

        Args:
            src: the sequence to the encoder (required).
            tgt: the sequence to the decoder (required).
            src_mask: the additive mask for the src sequence (optional).
            tgt_mask: the additive mask for the tgt sequence (optional).
            memory_mask: the additive mask for the encoder output (optional).
            src_key_padding_mask: the ByteTensor mask for src keys per batch (optional).
            tgt_key_padding_mask: the ByteTensor mask for tgt keys per batch (optional).
            memory_key_padding_mask: the ByteTensor mask for memory keys per batch (optional).

        Shape:
            - src: :math:`(S, N, E)`.
            - tgt: :math:`(T, N, E)`.
            - src_mask: :math:`(S, S)`.
            - tgt_mask: :math:`(T, T)`.
            - memory_mask: :math:`(T, S)`.
            - src_key_padding_mask: :math:`(N, S)`.
            - tgt_key_padding_mask: :math:`(N, T)`.
            - memory_key_padding_mask: :math:`(N, S)`.

            Note: [src/tgt/memory]_mask ensures that position i is allowed to attend the unmasked
            positions. If a ByteTensor is provided, the non-zero positions are not allowed to attend
            while the zero positions will be unchanged. If a BoolTensor is provided, positions with ``True``
            are not allowed to attend while ``False`` values will be unchanged. If a FloatTensor
            is provided, it will be added to the attention weight. 
            [src/tgt/memory]_key_padding_mask provides specified elements in the key to be ignored by
            the attention. If a ByteTensor is provided, the non-zero positions will be ignored while the zero
            positions will be unchanged. If a BoolTensor is provided, the positions with the
            value of ``True`` will be ignored while the position with the value of ``False`` will be unchanged.

            - output: :math:`(T, N, E)`.

            Note: Due to the multi-head attention architecture in the transformer model,
            the output sequence length of a transformer is same as the input sequence
            (i.e. target) length of the decode.

            where S is the source sequence length, T is the target sequence length, N is the
            batch size, E is the feature number

        Examples:
            >>> output = transformer_model(src, tgt, src_mask=src_mask, tgt_mask=tgt_mask)
        """

        if src.shape[0] != tgt.shape[0]:
            raise RuntimeError("the batch number of src and tgt must be equal")

        # if src.shape[2] != self.head_size or tgt.shape[2] != self.head_size:
        #     raise RuntimeError(
        #         "the feature number of src and tgt must be equal to head_size"
        #     )

        if self.custom_encoder is not None:
            encoder = self.custom_encoder()
        else:
            encoder = TransformerEncoder(
                lambda: TransformerEncoderLayer(
                    self.head_size,
                    self.num_heads,
                    self.output_size,
                    self.dropout,
                    self.activation,
                ),
                self.num_encoder_layers,
                lambda: LayerNormalization(),
            )

        if self.custom_decoder is not None:
            decoder = self.custom_decoder()
        else:
            decoder = TransformerDecoder(
                lambda: TransformerDecoderLayer(
                    self.head_size,
                    self.num_heads,
                    self.output_size,
                    self.dropout,
                    self.activation,
                ),
                self.num_decoder_layers,
                lambda: LayerNormalization(),
            )

        memory = encoder(
            src,
            mask=src_mask,
            # src_key_padding_mask=src_key_padding_mask
        )
        output = decoder(
            tgt,
            memory,
            tgt_mask=tgt_mask,
            memory_mask=memory_mask,
            # tgt_key_padding_mask=tgt_key_padding_mask,
            # memory_key_padding_mask=memory_key_padding_mask,
        )

        return output
=======
import typing as tp

import jax
import jax.numpy as jnp
import numpy as np

from elegy.module import Module
from elegy.nn.dropout import Dropout
from elegy.nn.layer_normalization import LayerNormalization
from elegy.nn.linear import Linear
from elegy.nn.multi_head_attention import MultiHeadAttention
from elegy.nn.sequential_module import sequential


class TransformerEncoderLayer(Module):
    r"""
    TransformerEncoderLayer is made up of self-attn and feedforward network.

    This standard encoder layer is based on the paper "Attention Is All You Need".
    Ashish Vaswani, Noam Shazeer, Niki Parmar, Jakob Uszkoreit, Llion Jones, Aidan N Gomez,
    Lukasz Kaiser, and Illia Polosukhin. 2017. Attention is all you need. In Advances in
    Neural Information Processing Systems, pages 6000-6010. Users may modify or implement
    in a different way during application.

    Args:
        head_size: the number of expected features in the input (required).
        num_heads: the number of heads in the multiheadattention models (required).
        output_size: the dimension of the feedforward network model (default=2048).
        dropout: the dropout value (default=0.1).
        activation: the activation function of intermediate layer, relu or gelu (default=relu).

    Examples::
        >>> encoder_layer = nn.TransformerEncoderLayer(head_size=512, num_heads=8)
        >>> src = torch.rand(10, 32, 512)
        >>> out = encoder_layer(src)
    """

    def __init__(
        self,
        head_size: int,
        num_heads: int,
        output_size: tp.Optional[int] = None,
        dropout: float = 0.0,
        activation=jax.nn.relu,
        **kwargs
    ):
        super().__init__(**kwargs)
        self.head_size = head_size
        self.num_heads = num_heads
        self.output_size = output_size
        self.dropout = dropout
        self.activation = activation

    def call(
        self,
        src: np.ndarray,
        mask: tp.Optional[np.ndarray] = None,
        # src_key_padding_mask: tp.Optional[np.ndarray] = None,
    ) -> np.ndarray:
        r"""Pass the input through the encoder layer.

        Args:
            src: the sequence to the encoder layer (required).
            mask: the mask for the src sequence (optional).
            src_key_padding_mask: the mask for the src keys per batch (optional).

        Shape:
            see the docs in Transformer class.
        """
        # Implementation of Feedforward model

        output_size: int = (
            self.output_size if self.output_size is not None else src.shape[-1]
        )

        src2 = MultiHeadAttention(
            self.head_size,
            self.num_heads,
            dropout=self.dropout,
        )(src, mask=mask)
        src = src + Dropout(self.dropout)(src2)
        src = LayerNormalization()(src)
        src2 = sequential(
            Linear(output_size),
            self.activation,
            Dropout(self.dropout),
            Linear(output_size),
        )(src)
        src = src + Dropout(self.dropout)(src2)
        src = LayerNormalization()(src)
        return src


class TransformerEncoder(Module):
    r"""
    TransformerEncoder is a stack of N encoder layers

    Args:
        encoder_layer: an instance of the TransformerEncoderLayer() class (required).
        num_layers: the number of sub-encoder-layers in the encoder (required).
        norm: the layer normalization component (optional).

    Examples::
        >>> transformer_encoder = elegy.nn.TransformerEncoder(
                lambda: elegy.nn.TransformerEncoderLayer(head_size=512, num_heads=8),
                num_layers=6,
            )
        >>> src = torch.rand(10, 32, 512)
        >>> out = transformer_encoder(src)
    """

    def __init__(
        self,
        encoder_layer: tp.Callable[[], Module],
        num_layers: int,
        norm: tp.Optional[tp.Callable[[], Module]] = None,
        **kwargs
    ):
        super().__init__(**kwargs)
        self.encoder_layer = encoder_layer
        self.num_layers = num_layers
        self.norm = norm

    def call(
        self,
        src: np.ndarray,
        mask: tp.Optional[np.ndarray] = None,
        # src_key_padding_mask: tp.Optional[np.ndarray] = None,
    ) -> np.ndarray:
        r"""Pass the input through the encoder layers in turn.

        Args:
            src: the sequence to the encoder (required).
            mask: the mask for the src sequence (optional).
            src_key_padding_mask: the mask for the src keys per batch (optional).

        Shape:
            see the docs in Transformer class.
        """
        output = src

        for _ in range(self.num_layers):
            output = self.encoder_layer()(output, mask=mask)

        if self.norm is not None:
            output = self.norm()(output)

        return output


class TransformerDecoderLayer(Module):
    r"""TransformerDecoderLayer is made up of self-attn, multi-head-attn and feedforward network.
    This standard decoder layer is based on the paper "Attention Is All You Need".
    Ashish Vaswani, Noam Shazeer, Niki Parmar, Jakob Uszkoreit, Llion Jones, Aidan N Gomez,
    Lukasz Kaiser, and Illia Polosukhin. 2017. Attention is all you need. In Advances in
    Neural Information Processing Systems, pages 6000-6010. Users may modify or implement
    in a different way during application.

    Args:
        head_size: the number of expected features in the input (required).
        num_heads: the number of heads in the multiheadattention models (required).
        output_size: the dimension of the feedforward network model (default=2048).
        dropout: the dropout value (default=0.1).
        activation: the activation function of intermediate layer, relu or gelu (default=relu).

    Examples::
        >>> decoder_layer = nn.TransformerDecoderLayer(head_size=512, num_heads=8)
        >>> memory = torch.rand(10, 32, 512)
        >>> tgt = torch.rand(20, 32, 512)
        >>> out = decoder_layer(tgt, memory)
    """

    def __init__(
        self,
        head_size: int,
        num_heads: int,
        output_size: int = 2048,
        dropout: float = 0.1,
        activation: tp.Callable[[np.ndarray], np.ndarray] = jax.nn.relu,
    ):
        super().__init__()
        self.head_size = head_size
        self.num_heads = num_heads
        self.output_size = output_size
        self.dropout = dropout
        self.activation = activation

    def call(
        self,
        tgt: np.ndarray,
        memory: np.ndarray,
        tgt_mask: tp.Optional[np.ndarray] = None,
        memory_mask: tp.Optional[np.ndarray] = None,
        # tgt_key_padding_mask: tp.Optional[np.ndarray] = None,
        # memory_key_padding_mask: tp.Optional[np.ndarray] = None,
    ) -> np.ndarray:
        r"""Pass the inputs (and mask) through the decoder layer.

        Args:
            tgt: the sequence to the decoder layer (required).
            memory: the sequence from the last layer of the encoder (required).
            tgt_mask: the mask for the tgt sequence (optional).
            memory_mask: the mask for the memory sequence (optional).
            tgt_key_padding_mask: the mask for the tgt keys per batch (optional).
            memory_key_padding_mask: the mask for the memory keys per batch (optional).

        Shape:
            see the docs in Transformer class.
        """
        # Implementation of Feedforward model

        tgt2 = MultiHeadAttention(self.head_size, self.num_heads, dropout=self.dropout)(
            tgt, mask=tgt_mask
        )
        tgt = tgt + Dropout(self.dropout)(tgt2)
        tgt = LayerNormalization()(tgt)
        tgt2 = MultiHeadAttention(self.head_size, self.num_heads, dropout=self.dropout)(
            tgt,
            memory,
            mask=memory_mask,
        )
        tgt = tgt + Dropout(self.dropout)(tgt2)
        tgt = LayerNormalization()(tgt)
        tgt = tgt + sequential(
            Linear(self.output_size),
            self.activation,
            Dropout(self.dropout),
            Linear(self.output_size),
            Dropout(self.dropout),
        )(tgt)
        tgt = LayerNormalization()(tgt)
        return tgt


class TransformerDecoder(Module):
    r"""TransformerDecoder is a stack of N decoder layers

    Args:
        decoder_layer: an instance of the TransformerDecoderLayer() class (required).
        num_layers: the number of sub-decoder-layers in the decoder (required).
        norm: the layer normalization component (optional).

    Examples::
        >>> decoder_layer = nn.TransformerDecoderLayer(head_size=512, num_heads=8)
        >>> transformer_decoder = nn.TransformerDecoder(decoder_layer, num_layers=6)
        >>> memory = torch.rand(10, 32, 512)
        >>> tgt = torch.rand(20, 32, 512)
        >>> out = transformer_decoder(tgt, memory)
    """

    def __init__(
        self,
        decoder_layer: tp.Callable[[], Module],
        num_layers: int,
        norm: tp.Optional[tp.Callable[[], Module]] = None,
    ):
        super().__init__()
        self.decoder_layer = decoder_layer
        self.num_layers = num_layers
        self.norm = norm

    def call(
        self,
        tgt: np.ndarray,
        memory: np.ndarray,
        tgt_mask: tp.Optional[np.ndarray] = None,
        memory_mask: tp.Optional[np.ndarray] = None,
        # tgt_key_padding_mask: tp.Optional[np.ndarray] = None,
        # memory_key_padding_mask: tp.Optional[np.ndarray] = None,
    ) -> np.ndarray:
        r"""Pass the inputs (and mask) through the decoder layer in turn.

        Args:
            tgt: the sequence to the decoder (required).
            memory: the sequence from the last layer of the encoder (required).
            tgt_mask: the mask for the tgt sequence (optional).
            memory_mask: the mask for the memory sequence (optional).
            tgt_key_padding_mask: the mask for the tgt keys per batch (optional).
            memory_key_padding_mask: the mask for the memory keys per batch (optional).

        Shape:
            see the docs in Transformer class.
        """
        output = tgt

        for _ in range(self.num_layers):
            output = self.decoder_layer()(
                output,
                memory,
                tgt_mask=tgt_mask,
                memory_mask=memory_mask,
                # tgt_key_padding_mask=tgt_key_padding_mask,
                # memory_key_padding_mask=memory_key_padding_mask,
            )

        if self.norm is not None:
            output = self.norm()(output)

        return output


class Transformer(Module):
    r"""A transformer model. User is able to modify the attributes as needed. The architecture
    is based on the paper "Attention Is All You Need". Ashish Vaswani, Noam Shazeer,
    Niki Parmar, Jakob Uszkoreit, Llion Jones, Aidan N Gomez, Lukasz Kaiser, and
    Illia Polosukhin. 2017. Attention is all you need. In Advances in Neural Information
    Processing Systems, pages 6000-6010. Users can build the BERT(https://arxiv.org/abs/1810.04805)
    model with corresponding parameters.

    Args:
        head_size: the number of expected features in the encoder/decoder inputs (default=512).
        num_heads: the number of heads in the multiheadattention models (default=8).
        num_encoder_layers: the number of sub-encoder-layers in the encoder (default=6).
        num_decoder_layers: the number of sub-decoder-layers in the decoder (default=6).
        output_size: the dimension of the feedforward network model (default=2048).
        dropout: the dropout value (default=0.1).
        activation: the activation function of encoder/decoder intermediate layer, relu or gelu (default=relu).
        custom_encoder: custom encoder (default=None).
        custom_decoder: custom decoder (default=None).

    Examples::
        >>> transformer_model = nn.Transformer(num_heads=16, num_encoder_layers=12)
        >>> src = torch.rand((10, 32, 512))
        >>> tgt = torch.rand((20, 32, 512))
        >>> out = transformer_model(src, tgt)

    Note: A full example to apply nn.Transformer module for the word language model is available in
    https://github.com/pytorch/examples/tree/master/word_language_model
    """

    def __init__(
        self,
        head_size: int = 512,
        num_heads: int = 8,
        num_encoder_layers: int = 6,
        num_decoder_layers: int = 6,
        output_size: int = 2048,
        dropout: float = 0.1,
        activation: tp.Callable[[np.ndarray], np.ndarray] = jax.nn.relu,
        custom_encoder: tp.Optional[tp.Any] = None,
        custom_decoder: tp.Optional[tp.Any] = None,
        **kwargs
    ) -> None:
        super().__init__(**kwargs)
        self.head_size = head_size
        self.num_heads = num_heads
        self.num_encoder_layers = num_encoder_layers
        self.num_decoder_layers = num_decoder_layers
        self.output_size = output_size
        self.dropout = dropout
        self.activation = activation
        self.custom_encoder = custom_encoder
        self.custom_decoder = custom_decoder

    def call(
        self,
        src: np.ndarray,
        tgt: np.ndarray,
        src_mask: tp.Optional[np.ndarray] = None,
        tgt_mask: tp.Optional[np.ndarray] = None,
        memory_mask: tp.Optional[np.ndarray] = None,
        # src_key_padding_mask: tp.Optional[np.ndarray] = None,
        # tgt_key_padding_mask: tp.Optional[np.ndarray] = None,
        # memory_key_padding_mask: tp.Optional[np.ndarray] = None,
    ) -> np.ndarray:
        r"""Take in and process masked source/target sequences.

        Args:
            src: the sequence to the encoder (required).
            tgt: the sequence to the decoder (required).
            src_mask: the additive mask for the src sequence (optional).
            tgt_mask: the additive mask for the tgt sequence (optional).
            memory_mask: the additive mask for the encoder output (optional).
            src_key_padding_mask: the ByteTensor mask for src keys per batch (optional).
            tgt_key_padding_mask: the ByteTensor mask for tgt keys per batch (optional).
            memory_key_padding_mask: the ByteTensor mask for memory keys per batch (optional).

        Shape:
            - src: :math:`(S, N, E)`.
            - tgt: :math:`(T, N, E)`.
            - src_mask: :math:`(S, S)`.
            - tgt_mask: :math:`(T, T)`.
            - memory_mask: :math:`(T, S)`.
            - src_key_padding_mask: :math:`(N, S)`.
            - tgt_key_padding_mask: :math:`(N, T)`.
            - memory_key_padding_mask: :math:`(N, S)`.

            Note: [src/tgt/memory]_mask ensures that position i is allowed to attend the unmasked
            positions. If a ByteTensor is provided, the non-zero positions are not allowed to attend
            while the zero positions will be unchanged. If a BoolTensor is provided, positions with ``True``
            are not allowed to attend while ``False`` values will be unchanged. If a FloatTensor
            is provided, it will be added to the attention weight.
            [src/tgt/memory]_key_padding_mask provides specified elements in the key to be ignored by
            the attention. If a ByteTensor is provided, the non-zero positions will be ignored while the zero
            positions will be unchanged. If a BoolTensor is provided, the positions with the
            value of ``True`` will be ignored while the position with the value of ``False`` will be unchanged.

            - output: :math:`(T, N, E)`.

            Note: Due to the multi-head attention architecture in the transformer model,
            the output sequence length of a transformer is same as the input sequence
            (i.e. target) length of the decode.

            where S is the source sequence length, T is the target sequence length, N is the
            batch size, E is the feature number

        Examples:
            >>> output = transformer_model(src, tgt, src_mask=src_mask, tgt_mask=tgt_mask)
        """

        if src.shape[0] != tgt.shape[0]:
            raise RuntimeError("the batch number of src and tgt must be equal")

        # if src.shape[2] != self.head_size or tgt.shape[2] != self.head_size:
        #     raise RuntimeError(
        #         "the feature number of src and tgt must be equal to head_size"
        #     )

        if self.custom_encoder is not None:
            encoder = self.custom_encoder()
        else:
            encoder = TransformerEncoder(
                lambda: TransformerEncoderLayer(
                    self.head_size,
                    self.num_heads,
                    self.output_size,
                    self.dropout,
                    self.activation,
                ),
                self.num_encoder_layers,
                lambda: LayerNormalization(),
            )

        if self.custom_decoder is not None:
            decoder = self.custom_decoder()
        else:
            decoder = TransformerDecoder(
                lambda: TransformerDecoderLayer(
                    self.head_size,
                    self.num_heads,
                    self.output_size,
                    self.dropout,
                    self.activation,
                ),
                self.num_decoder_layers,
                lambda: LayerNormalization(),
            )

        memory = encoder(
            src,
            mask=src_mask,
            # src_key_padding_mask=src_key_padding_mask
        )
        output = decoder(
            tgt,
            memory,
            tgt_mask=tgt_mask,
            memory_mask=memory_mask,
            # tgt_key_padding_mask=tgt_key_padding_mask,
            # memory_key_padding_mask=memory_key_padding_mask,
        )

        return output
>>>>>>> 2b00a9be
<|MERGE_RESOLUTION|>--- conflicted
+++ resolved
@@ -1,4 +1,3 @@
-<<<<<<< HEAD
 import typing as tp
 
 import jax
@@ -16,7 +15,7 @@
 class TransformerEncoderLayer(Module):
     r"""
     TransformerEncoderLayer is made up of self-attn and feedforward network.
-    
+
     This standard encoder layer is based on the paper "Attention Is All You Need".
     Ashish Vaswani, Noam Shazeer, Niki Parmar, Jakob Uszkoreit, Llion Jones, Aidan N Gomez,
     Lukasz Kaiser, and Illia Polosukhin. 2017. Attention is all you need. In Advances in
@@ -75,7 +74,9 @@
         )
 
         src2 = MultiHeadAttention(
-            self.head_size, self.num_heads, dropout=self.dropout,
+            self.head_size,
+            self.num_heads,
+            dropout=self.dropout,
         )(src, mask=mask)
         src = src + Dropout(self.dropout)(src2)
         src = LayerNormalization()(src)
@@ -101,7 +102,7 @@
 
     Examples::
         >>> transformer_encoder = elegy.nn.TransformerEncoder(
-                lambda: elegy.nn.TransformerEncoderLayer(head_size=512, num_heads=8), 
+                lambda: elegy.nn.TransformerEncoderLayer(head_size=512, num_heads=8),
                 num_layers=6,
             )
         >>> src = torch.rand(10, 32, 512)
@@ -214,7 +215,9 @@
         tgt = tgt + Dropout(self.dropout)(tgt2)
         tgt = LayerNormalization()(tgt)
         tgt2 = MultiHeadAttention(self.head_size, self.num_heads, dropout=self.dropout)(
-            tgt, memory, mask=memory_mask,
+            tgt,
+            memory,
+            mask=memory_mask,
         )
         tgt = tgt + Dropout(self.dropout)(tgt2)
         tgt = LayerNormalization()(tgt)
@@ -386,7 +389,7 @@
             positions. If a ByteTensor is provided, the non-zero positions are not allowed to attend
             while the zero positions will be unchanged. If a BoolTensor is provided, positions with ``True``
             are not allowed to attend while ``False`` values will be unchanged. If a FloatTensor
-            is provided, it will be added to the attention weight. 
+            is provided, it will be added to the attention weight.
             [src/tgt/memory]_key_padding_mask provides specified elements in the key to be ignored by
             the attention. If a ByteTensor is provided, the non-zero positions will be ignored while the zero
             positions will be unchanged. If a BoolTensor is provided, the positions with the
@@ -457,469 +460,4 @@
             # memory_key_padding_mask=memory_key_padding_mask,
         )
 
-        return output
-=======
-import typing as tp
-
-import jax
-import jax.numpy as jnp
-import numpy as np
-
-from elegy.module import Module
-from elegy.nn.dropout import Dropout
-from elegy.nn.layer_normalization import LayerNormalization
-from elegy.nn.linear import Linear
-from elegy.nn.multi_head_attention import MultiHeadAttention
-from elegy.nn.sequential_module import sequential
-
-
-class TransformerEncoderLayer(Module):
-    r"""
-    TransformerEncoderLayer is made up of self-attn and feedforward network.
-
-    This standard encoder layer is based on the paper "Attention Is All You Need".
-    Ashish Vaswani, Noam Shazeer, Niki Parmar, Jakob Uszkoreit, Llion Jones, Aidan N Gomez,
-    Lukasz Kaiser, and Illia Polosukhin. 2017. Attention is all you need. In Advances in
-    Neural Information Processing Systems, pages 6000-6010. Users may modify or implement
-    in a different way during application.
-
-    Args:
-        head_size: the number of expected features in the input (required).
-        num_heads: the number of heads in the multiheadattention models (required).
-        output_size: the dimension of the feedforward network model (default=2048).
-        dropout: the dropout value (default=0.1).
-        activation: the activation function of intermediate layer, relu or gelu (default=relu).
-
-    Examples::
-        >>> encoder_layer = nn.TransformerEncoderLayer(head_size=512, num_heads=8)
-        >>> src = torch.rand(10, 32, 512)
-        >>> out = encoder_layer(src)
-    """
-
-    def __init__(
-        self,
-        head_size: int,
-        num_heads: int,
-        output_size: tp.Optional[int] = None,
-        dropout: float = 0.0,
-        activation=jax.nn.relu,
-        **kwargs
-    ):
-        super().__init__(**kwargs)
-        self.head_size = head_size
-        self.num_heads = num_heads
-        self.output_size = output_size
-        self.dropout = dropout
-        self.activation = activation
-
-    def call(
-        self,
-        src: np.ndarray,
-        mask: tp.Optional[np.ndarray] = None,
-        # src_key_padding_mask: tp.Optional[np.ndarray] = None,
-    ) -> np.ndarray:
-        r"""Pass the input through the encoder layer.
-
-        Args:
-            src: the sequence to the encoder layer (required).
-            mask: the mask for the src sequence (optional).
-            src_key_padding_mask: the mask for the src keys per batch (optional).
-
-        Shape:
-            see the docs in Transformer class.
-        """
-        # Implementation of Feedforward model
-
-        output_size: int = (
-            self.output_size if self.output_size is not None else src.shape[-1]
-        )
-
-        src2 = MultiHeadAttention(
-            self.head_size,
-            self.num_heads,
-            dropout=self.dropout,
-        )(src, mask=mask)
-        src = src + Dropout(self.dropout)(src2)
-        src = LayerNormalization()(src)
-        src2 = sequential(
-            Linear(output_size),
-            self.activation,
-            Dropout(self.dropout),
-            Linear(output_size),
-        )(src)
-        src = src + Dropout(self.dropout)(src2)
-        src = LayerNormalization()(src)
-        return src
-
-
-class TransformerEncoder(Module):
-    r"""
-    TransformerEncoder is a stack of N encoder layers
-
-    Args:
-        encoder_layer: an instance of the TransformerEncoderLayer() class (required).
-        num_layers: the number of sub-encoder-layers in the encoder (required).
-        norm: the layer normalization component (optional).
-
-    Examples::
-        >>> transformer_encoder = elegy.nn.TransformerEncoder(
-                lambda: elegy.nn.TransformerEncoderLayer(head_size=512, num_heads=8),
-                num_layers=6,
-            )
-        >>> src = torch.rand(10, 32, 512)
-        >>> out = transformer_encoder(src)
-    """
-
-    def __init__(
-        self,
-        encoder_layer: tp.Callable[[], Module],
-        num_layers: int,
-        norm: tp.Optional[tp.Callable[[], Module]] = None,
-        **kwargs
-    ):
-        super().__init__(**kwargs)
-        self.encoder_layer = encoder_layer
-        self.num_layers = num_layers
-        self.norm = norm
-
-    def call(
-        self,
-        src: np.ndarray,
-        mask: tp.Optional[np.ndarray] = None,
-        # src_key_padding_mask: tp.Optional[np.ndarray] = None,
-    ) -> np.ndarray:
-        r"""Pass the input through the encoder layers in turn.
-
-        Args:
-            src: the sequence to the encoder (required).
-            mask: the mask for the src sequence (optional).
-            src_key_padding_mask: the mask for the src keys per batch (optional).
-
-        Shape:
-            see the docs in Transformer class.
-        """
-        output = src
-
-        for _ in range(self.num_layers):
-            output = self.encoder_layer()(output, mask=mask)
-
-        if self.norm is not None:
-            output = self.norm()(output)
-
-        return output
-
-
-class TransformerDecoderLayer(Module):
-    r"""TransformerDecoderLayer is made up of self-attn, multi-head-attn and feedforward network.
-    This standard decoder layer is based on the paper "Attention Is All You Need".
-    Ashish Vaswani, Noam Shazeer, Niki Parmar, Jakob Uszkoreit, Llion Jones, Aidan N Gomez,
-    Lukasz Kaiser, and Illia Polosukhin. 2017. Attention is all you need. In Advances in
-    Neural Information Processing Systems, pages 6000-6010. Users may modify or implement
-    in a different way during application.
-
-    Args:
-        head_size: the number of expected features in the input (required).
-        num_heads: the number of heads in the multiheadattention models (required).
-        output_size: the dimension of the feedforward network model (default=2048).
-        dropout: the dropout value (default=0.1).
-        activation: the activation function of intermediate layer, relu or gelu (default=relu).
-
-    Examples::
-        >>> decoder_layer = nn.TransformerDecoderLayer(head_size=512, num_heads=8)
-        >>> memory = torch.rand(10, 32, 512)
-        >>> tgt = torch.rand(20, 32, 512)
-        >>> out = decoder_layer(tgt, memory)
-    """
-
-    def __init__(
-        self,
-        head_size: int,
-        num_heads: int,
-        output_size: int = 2048,
-        dropout: float = 0.1,
-        activation: tp.Callable[[np.ndarray], np.ndarray] = jax.nn.relu,
-    ):
-        super().__init__()
-        self.head_size = head_size
-        self.num_heads = num_heads
-        self.output_size = output_size
-        self.dropout = dropout
-        self.activation = activation
-
-    def call(
-        self,
-        tgt: np.ndarray,
-        memory: np.ndarray,
-        tgt_mask: tp.Optional[np.ndarray] = None,
-        memory_mask: tp.Optional[np.ndarray] = None,
-        # tgt_key_padding_mask: tp.Optional[np.ndarray] = None,
-        # memory_key_padding_mask: tp.Optional[np.ndarray] = None,
-    ) -> np.ndarray:
-        r"""Pass the inputs (and mask) through the decoder layer.
-
-        Args:
-            tgt: the sequence to the decoder layer (required).
-            memory: the sequence from the last layer of the encoder (required).
-            tgt_mask: the mask for the tgt sequence (optional).
-            memory_mask: the mask for the memory sequence (optional).
-            tgt_key_padding_mask: the mask for the tgt keys per batch (optional).
-            memory_key_padding_mask: the mask for the memory keys per batch (optional).
-
-        Shape:
-            see the docs in Transformer class.
-        """
-        # Implementation of Feedforward model
-
-        tgt2 = MultiHeadAttention(self.head_size, self.num_heads, dropout=self.dropout)(
-            tgt, mask=tgt_mask
-        )
-        tgt = tgt + Dropout(self.dropout)(tgt2)
-        tgt = LayerNormalization()(tgt)
-        tgt2 = MultiHeadAttention(self.head_size, self.num_heads, dropout=self.dropout)(
-            tgt,
-            memory,
-            mask=memory_mask,
-        )
-        tgt = tgt + Dropout(self.dropout)(tgt2)
-        tgt = LayerNormalization()(tgt)
-        tgt = tgt + sequential(
-            Linear(self.output_size),
-            self.activation,
-            Dropout(self.dropout),
-            Linear(self.output_size),
-            Dropout(self.dropout),
-        )(tgt)
-        tgt = LayerNormalization()(tgt)
-        return tgt
-
-
-class TransformerDecoder(Module):
-    r"""TransformerDecoder is a stack of N decoder layers
-
-    Args:
-        decoder_layer: an instance of the TransformerDecoderLayer() class (required).
-        num_layers: the number of sub-decoder-layers in the decoder (required).
-        norm: the layer normalization component (optional).
-
-    Examples::
-        >>> decoder_layer = nn.TransformerDecoderLayer(head_size=512, num_heads=8)
-        >>> transformer_decoder = nn.TransformerDecoder(decoder_layer, num_layers=6)
-        >>> memory = torch.rand(10, 32, 512)
-        >>> tgt = torch.rand(20, 32, 512)
-        >>> out = transformer_decoder(tgt, memory)
-    """
-
-    def __init__(
-        self,
-        decoder_layer: tp.Callable[[], Module],
-        num_layers: int,
-        norm: tp.Optional[tp.Callable[[], Module]] = None,
-    ):
-        super().__init__()
-        self.decoder_layer = decoder_layer
-        self.num_layers = num_layers
-        self.norm = norm
-
-    def call(
-        self,
-        tgt: np.ndarray,
-        memory: np.ndarray,
-        tgt_mask: tp.Optional[np.ndarray] = None,
-        memory_mask: tp.Optional[np.ndarray] = None,
-        # tgt_key_padding_mask: tp.Optional[np.ndarray] = None,
-        # memory_key_padding_mask: tp.Optional[np.ndarray] = None,
-    ) -> np.ndarray:
-        r"""Pass the inputs (and mask) through the decoder layer in turn.
-
-        Args:
-            tgt: the sequence to the decoder (required).
-            memory: the sequence from the last layer of the encoder (required).
-            tgt_mask: the mask for the tgt sequence (optional).
-            memory_mask: the mask for the memory sequence (optional).
-            tgt_key_padding_mask: the mask for the tgt keys per batch (optional).
-            memory_key_padding_mask: the mask for the memory keys per batch (optional).
-
-        Shape:
-            see the docs in Transformer class.
-        """
-        output = tgt
-
-        for _ in range(self.num_layers):
-            output = self.decoder_layer()(
-                output,
-                memory,
-                tgt_mask=tgt_mask,
-                memory_mask=memory_mask,
-                # tgt_key_padding_mask=tgt_key_padding_mask,
-                # memory_key_padding_mask=memory_key_padding_mask,
-            )
-
-        if self.norm is not None:
-            output = self.norm()(output)
-
-        return output
-
-
-class Transformer(Module):
-    r"""A transformer model. User is able to modify the attributes as needed. The architecture
-    is based on the paper "Attention Is All You Need". Ashish Vaswani, Noam Shazeer,
-    Niki Parmar, Jakob Uszkoreit, Llion Jones, Aidan N Gomez, Lukasz Kaiser, and
-    Illia Polosukhin. 2017. Attention is all you need. In Advances in Neural Information
-    Processing Systems, pages 6000-6010. Users can build the BERT(https://arxiv.org/abs/1810.04805)
-    model with corresponding parameters.
-
-    Args:
-        head_size: the number of expected features in the encoder/decoder inputs (default=512).
-        num_heads: the number of heads in the multiheadattention models (default=8).
-        num_encoder_layers: the number of sub-encoder-layers in the encoder (default=6).
-        num_decoder_layers: the number of sub-decoder-layers in the decoder (default=6).
-        output_size: the dimension of the feedforward network model (default=2048).
-        dropout: the dropout value (default=0.1).
-        activation: the activation function of encoder/decoder intermediate layer, relu or gelu (default=relu).
-        custom_encoder: custom encoder (default=None).
-        custom_decoder: custom decoder (default=None).
-
-    Examples::
-        >>> transformer_model = nn.Transformer(num_heads=16, num_encoder_layers=12)
-        >>> src = torch.rand((10, 32, 512))
-        >>> tgt = torch.rand((20, 32, 512))
-        >>> out = transformer_model(src, tgt)
-
-    Note: A full example to apply nn.Transformer module for the word language model is available in
-    https://github.com/pytorch/examples/tree/master/word_language_model
-    """
-
-    def __init__(
-        self,
-        head_size: int = 512,
-        num_heads: int = 8,
-        num_encoder_layers: int = 6,
-        num_decoder_layers: int = 6,
-        output_size: int = 2048,
-        dropout: float = 0.1,
-        activation: tp.Callable[[np.ndarray], np.ndarray] = jax.nn.relu,
-        custom_encoder: tp.Optional[tp.Any] = None,
-        custom_decoder: tp.Optional[tp.Any] = None,
-        **kwargs
-    ) -> None:
-        super().__init__(**kwargs)
-        self.head_size = head_size
-        self.num_heads = num_heads
-        self.num_encoder_layers = num_encoder_layers
-        self.num_decoder_layers = num_decoder_layers
-        self.output_size = output_size
-        self.dropout = dropout
-        self.activation = activation
-        self.custom_encoder = custom_encoder
-        self.custom_decoder = custom_decoder
-
-    def call(
-        self,
-        src: np.ndarray,
-        tgt: np.ndarray,
-        src_mask: tp.Optional[np.ndarray] = None,
-        tgt_mask: tp.Optional[np.ndarray] = None,
-        memory_mask: tp.Optional[np.ndarray] = None,
-        # src_key_padding_mask: tp.Optional[np.ndarray] = None,
-        # tgt_key_padding_mask: tp.Optional[np.ndarray] = None,
-        # memory_key_padding_mask: tp.Optional[np.ndarray] = None,
-    ) -> np.ndarray:
-        r"""Take in and process masked source/target sequences.
-
-        Args:
-            src: the sequence to the encoder (required).
-            tgt: the sequence to the decoder (required).
-            src_mask: the additive mask for the src sequence (optional).
-            tgt_mask: the additive mask for the tgt sequence (optional).
-            memory_mask: the additive mask for the encoder output (optional).
-            src_key_padding_mask: the ByteTensor mask for src keys per batch (optional).
-            tgt_key_padding_mask: the ByteTensor mask for tgt keys per batch (optional).
-            memory_key_padding_mask: the ByteTensor mask for memory keys per batch (optional).
-
-        Shape:
-            - src: :math:`(S, N, E)`.
-            - tgt: :math:`(T, N, E)`.
-            - src_mask: :math:`(S, S)`.
-            - tgt_mask: :math:`(T, T)`.
-            - memory_mask: :math:`(T, S)`.
-            - src_key_padding_mask: :math:`(N, S)`.
-            - tgt_key_padding_mask: :math:`(N, T)`.
-            - memory_key_padding_mask: :math:`(N, S)`.
-
-            Note: [src/tgt/memory]_mask ensures that position i is allowed to attend the unmasked
-            positions. If a ByteTensor is provided, the non-zero positions are not allowed to attend
-            while the zero positions will be unchanged. If a BoolTensor is provided, positions with ``True``
-            are not allowed to attend while ``False`` values will be unchanged. If a FloatTensor
-            is provided, it will be added to the attention weight.
-            [src/tgt/memory]_key_padding_mask provides specified elements in the key to be ignored by
-            the attention. If a ByteTensor is provided, the non-zero positions will be ignored while the zero
-            positions will be unchanged. If a BoolTensor is provided, the positions with the
-            value of ``True`` will be ignored while the position with the value of ``False`` will be unchanged.
-
-            - output: :math:`(T, N, E)`.
-
-            Note: Due to the multi-head attention architecture in the transformer model,
-            the output sequence length of a transformer is same as the input sequence
-            (i.e. target) length of the decode.
-
-            where S is the source sequence length, T is the target sequence length, N is the
-            batch size, E is the feature number
-
-        Examples:
-            >>> output = transformer_model(src, tgt, src_mask=src_mask, tgt_mask=tgt_mask)
-        """
-
-        if src.shape[0] != tgt.shape[0]:
-            raise RuntimeError("the batch number of src and tgt must be equal")
-
-        # if src.shape[2] != self.head_size or tgt.shape[2] != self.head_size:
-        #     raise RuntimeError(
-        #         "the feature number of src and tgt must be equal to head_size"
-        #     )
-
-        if self.custom_encoder is not None:
-            encoder = self.custom_encoder()
-        else:
-            encoder = TransformerEncoder(
-                lambda: TransformerEncoderLayer(
-                    self.head_size,
-                    self.num_heads,
-                    self.output_size,
-                    self.dropout,
-                    self.activation,
-                ),
-                self.num_encoder_layers,
-                lambda: LayerNormalization(),
-            )
-
-        if self.custom_decoder is not None:
-            decoder = self.custom_decoder()
-        else:
-            decoder = TransformerDecoder(
-                lambda: TransformerDecoderLayer(
-                    self.head_size,
-                    self.num_heads,
-                    self.output_size,
-                    self.dropout,
-                    self.activation,
-                ),
-                self.num_decoder_layers,
-                lambda: LayerNormalization(),
-            )
-
-        memory = encoder(
-            src,
-            mask=src_mask,
-            # src_key_padding_mask=src_key_padding_mask
-        )
-        output = decoder(
-            tgt,
-            memory,
-            tgt_mask=tgt_mask,
-            memory_mask=memory_mask,
-            # tgt_key_padding_mask=tgt_key_padding_mask,
-            # memory_key_padding_mask=memory_key_padding_mask,
-        )
-
-        return output
->>>>>>> 2b00a9be
+        return output