--- conflicted
+++ resolved
@@ -1,146 +1,3 @@
-<<<<<<< HEAD
-import typing as tp
-from enum import Enum
-
-import jax.numpy as jnp
-import numpy as np
-
-from elegy import initializers, module, types, utils, hooks
-from elegy.metrics.metric import Metric
-
-
-class Reduction(Enum):
-    SUM = "sum"
-    SUM_OVER_BATCH_SIZE = "sum_over_batch_size"
-    WEIGHTED_MEAN = "weighted_mean"
-
-
-def reduce(
-    total: jnp.ndarray,
-    count: tp.Optional[jnp.ndarray],
-    values: jnp.ndarray,
-    reduction: Reduction,
-    sample_weight: tp.Optional[np.ndarray],
-    dtype: jnp.dtype,
-) -> tp.Tuple[jnp.ndarray, jnp.ndarray, tp.Optional[jnp.ndarray]]:
-
-    if sample_weight is not None:
-        sample_weight = sample_weight.astype(dtype)
-
-        # Update dimensions of weights to match with values if possible.
-        # values, _, sample_weight = tf_losses_utils.squeeze_or_expand_dimensions(
-        #     values, sample_weight=sample_weight
-        # )
-
-        try:
-            # Broadcast weights if possible.
-            sample_weight = jnp.broadcast_to(sample_weight, values.shape)
-        except ValueError:
-            # Reduce values to same ndim as weight array
-            ndim = values.ndim
-            weight_ndim = sample_weight.ndim
-            if reduction == Reduction.SUM:
-                values = jnp.sum(values, axis=list(range(weight_ndim, ndim)))
-            else:
-                values = jnp.mean(values, axis=list(range(weight_ndim, ndim)))
-
-        values = values * sample_weight
-
-    value_sum = jnp.sum(values)
-
-    total += value_sum
-
-    # Exit early if the reduction doesn't have a denominator.
-    if reduction == Reduction.SUM:
-        num_values = None
-
-    # Update `count` for reductions that require a denominator.
-    elif reduction == Reduction.SUM_OVER_BATCH_SIZE:
-        num_values = jnp.prod(values.shape).astype(dtype)
-
-    else:
-        if sample_weight is None:
-            num_values = jnp.prod(values.shape).astype(dtype)
-        else:
-            num_values = jnp.sum(sample_weight)
-
-    if count is not None and num_values is not None:
-        count += num_values
-
-    if reduction == Reduction.SUM:
-        value = total
-    else:
-        value = total / count
-
-    return value, total, count
-
-
-class Reduce(Metric):
-    """Encapsulates metrics that perform a reduce operation on the values."""
-
-    def __init__(
-        self, reduction: Reduction, on: tp.Optional[types.IndexLike] = None, **kwargs
-    ):
-        super().__init__(on=on, **kwargs)
-
-        self._reduction = reduction
-
-        if self._reduction not in (
-            Reduction.SUM,
-            Reduction.SUM_OVER_BATCH_SIZE,
-            Reduction.WEIGHTED_MEAN,
-        ):
-            raise NotImplementedError(
-                "reduction {reduction} not implemented".format(
-                    reduction=self._reduction
-                )
-            )
-
-    def call(
-        self, values: jnp.ndarray, sample_weight: tp.Optional[jnp.ndarray] = None
-    ) -> jnp.ndarray:
-        """
-        Accumulates statistics for computing the reduction metric. For example, if `values` is [1, 3, 5, 7] 
-        and reduction=SUM_OVER_BATCH_SIZE, then the value of `result()` is 4. If the `sample_weight` 
-        is specified as [1, 1, 0, 0] then value of `result()` would be 2.
-        
-        Arguments:
-            values: Per-example value.
-            sample_weight: Optional weighting of each example. Defaults to 1.
-        
-        Returns:
-            Array with the cummulative reduce.
-        """
-        total = hooks.get_state(
-            "total", shape=[], dtype=self.dtype, initializer=initializers.Constant(0)
-        )
-
-        if self._reduction in (Reduction.SUM_OVER_BATCH_SIZE, Reduction.WEIGHTED_MEAN,):
-            count = hooks.get_state(
-                "count",
-                shape=[],
-                dtype=jnp.int32,
-                initializer=initializers.Constant(0),
-            )
-        else:
-            count = None
-
-        value, total, count = reduce(
-            total=total,
-            count=count,
-            values=values,
-            reduction=self._reduction,
-            sample_weight=sample_weight,
-            dtype=self.dtype,
-        )
-
-        hooks.set_state("total", total)
-
-        if count is not None:
-            hooks.set_state("count", count)
-
-        return value
-=======
 import typing as tp
 from enum import Enum
 
@@ -284,5 +141,4 @@
         if count is not None:
             hooks.set_state("count", count)
 
-        return value
->>>>>>> 2b00a9be
+        return value