# Implementation based on tf.keras.engine.training.py
# https://github.com/tensorflow/tensorflow/blob/v2.2.0/tensorflow/python/keras/engine/training.py

import pickle
import typing as tp
from copy import copy
from pathlib import Path

import jax.numpy as jnp
import numpy as np
from elegy import types
from elegy.callbacks import Callback, CallbackList, History
from elegy.data import (
    DataHandler,
    map_append,
    map_structure,
    train_validation_split,
    unpack_x_y_sample_weight,
)
from elegy.model.model_core import ModelCore, PredStep, TestStep
from tabulate import tabulate

# from elegy.module import Module


__all__ = ["Model", "load"]


class ModelBase(ModelCore):
    """
    `Model` is tasked with performing training, evaluation, and inference for a given
    `elegy.Module` or `haiku.Module`.

    To create a `Model` you first have to define its architecture in a `Module`:

    ```python
    >>> import elegy, jax
    >>> import jax.numpy as jnp

    >>> class MLP(elegy.Module):
    ...     def call(self, x: jnp.ndarray) -> jnp.ndarray:
    ...         x = elegy.nn.Flatten()(x)
    ...         x = elegy.nn.Linear(5)(x)
    ...         x = jax.nn.relu(x)
    ...         x = elegy.nn.Linear(2)(x)
    ...         return x

    >>> mlp = MLP()
    >>> x = jnp.ones(shape=[10, 2])

    >>> y_pred, parameters, collections = mlp.init(rng=elegy.RNGSeq(42))(x)
    >>> y_pred.shape
    (10, 2)

    ```


    You can pass use `Module` with the Model API:
    ```python
    model = elegy.Model(
        module=MLP(),
        loss=[
            elegy.losses.SparseCategoricalCrossentropy(from_logits=True),
            elegy.regularizers.GlobalL2(l=1e-5),
        ],
        metrics=elegy.metrics.SparseCategoricalAccuracy(),
        optimizer=optax.rmsprop(1e-3),
    )
    ```

    Once the model is created, you can train the model with `model.fit()`, or use the model
    to do prediction with `model.predict()`.
    Checkout [Getting Started](https://poets-ai.github.io/elegy/getting-started) for
    additional details.

    Model supports defining + monitoring custom learning rate schedules by passing an instance of `elegy.Optimizer` instead of
    an `optax` object:

    ```python
    model = elegy.Model(
        module=MLP(n1=3, n2=1),
        loss=elegy.losses.SparseCategoricalCrossentropy(from_logits=True),
        metrics=elegy.metrics.SparseCategoricalAccuracy(),
        optimizer=elegy.Optimizer(
            optax.adam(1.0), # <---- important to set this to 1.0
            lr_schedule=lambda step, epoch: 1 / (epoch * 100 + step),
            steps_per_epoch=1000,
        ),
        run_eagerly=True,
    )

    history = model.fit(
        ...
    )

    assert "lr" in history.history
    ```
    Notice how we set the learning rate parameter of the `adam` optimizer to `1.0`, this is necessary if you want the logged `lr`
    be closer to the "actual" learning rate because we implement this feature by chaining an additional `optax.scale_by_schedule`
    at the end.
    """

    __all__ = [
        "evaluate",
        "fit",
        "load",
        "predict",
        "predict_on_batch",
        "reset",
        "reset_metrics",
        "save",
        "summary",
        "test_on_batch",
        "train_on_batch",
        "full_state",
        "parameters",
        "states",
    ]

    def pred_step(self, *args, **kwargs):
        raise types.MissingMethod()

    def test_step(self, *args, **kwargs):
        raise types.MissingMethod()

    def train_step(self, *args, **kwargs):
        raise types.MissingMethod()

    def fit(
        self,
        x: tp.Union[
            np.ndarray,
            tp.Mapping[str, np.ndarray],
            tp.Tuple[np.ndarray],
            tp.Iterable,
            None,
        ] = None,
        y: tp.Union[
            np.ndarray,
            tp.Mapping[str, np.ndarray],
            tp.Tuple[np.ndarray],
            None,
        ] = None,
        batch_size: tp.Optional[int] = None,
        epochs: int = 1,
        verbose: int = 1,
        callbacks: tp.Union[tp.List[Callback], CallbackList, None] = None,
        validation_split: float = 0.0,
        validation_data: tp.Union[tp.Tuple, tp.Iterable, None] = None,
        shuffle: bool = True,
        class_weight: tp.Optional[tp.Mapping[str, float]] = None,
        sample_weight: tp.Optional[np.ndarray] = None,
        initial_epoch: int = 0,
        steps_per_epoch: tp.Optional[int] = None,
        validation_steps: tp.Optional[int] = None,
        validation_batch_size: tp.Optional[int] = None,
        validation_freq: int = 1,
    ) -> History:
        """
        Trains the model for a fixed number of epochs (iterations on a dataset).

        Arguments:
            x: Input data. It could be:

                - A Numpy or Jax array (or array-like), or a list of arrays
                    (in case the model has multiple inputs).
                - A dict mapping input names to the corresponding arrays,
                    if the model has named inputs.
                - A generator returning `(inputs,)`, `(inputs, targets)`
                    or `(inputs, targets, sample_weights)`.

                A more detailed description of unpacking behavior for generator type
                is given below.
            y: Target data. Like the input data `x`,
                it could be either Numpy or Jax array(s).
                It should be consistent with `x`. If `x` is a generator,
                `y` should not be specified (since targets will be obtained from `x`).
            batch_size: Integer or `None`.
                Number of samples per gradient update.
                If unspecified, `batch_size` will default to 32.
                Do not specify the `batch_size` if your data is in the
                form of generator (since they generate batches).
            epochs: Integer. Number of epochs to train the model.
                An epoch is an iteration over the entire `x` and `y`
                data provided.
                Note that in conjunction with `initial_epoch`,
                `epochs` is to be understood as "final epoch".
                The model is not trained for a number of iterations
                given by `epochs`, but merely until the epoch
                of index `epochs` is reached.
            verbose: 0, 1, 2 or 3. Verbosity mode.
                0 = silent, 1 = progress bar, 2 = one line per epoch 3 = table.
                Note that the progress bar is not particularly useful when
                logged to a file, so verbose=2 is recommended when not running
                interactively (eg, in a production environment).
            callbacks: List of [elegy.callbacks.callback.Callback][] instances.
                List of callbacks to apply during training.
            validation_split: Float between 0 and 1.
                Fraction of the training data to be used as validation data.
                The model will set apart this fraction of the training data,
                will not train on it, and will evaluate
                the loss and any model metrics
                on this data at the end of each epoch.
                The validation data is selected from the last samples
                in the `x` and `y` data provided, before shuffling. This argument is
                not supported when `x` is a generator.
            validation_data: Data on which to evaluate
                the loss and any model metrics at the end of each epoch.
                The model will not be trained on this data.
                `validation_data` will override `validation_split`.
                `validation_data` could be:

                - tuple `(x_val, y_val)` of Numpy/Jax arrays, list of arrays or mappings
                - tuple `(x_val, y_val, val_sample_weights)` of Numpy/Jax arrays, list
                of arrays or mappings
                - generator

                For the first two cases, `batch_size` must be provided.
                For the last case, `validation_steps` should be provided, and should
                follow the same convention for yielding data as `x`.
                Note that `validation_data` does not support all the data types that
                are supported in `x`, eg, dict.
            shuffle: Boolean (whether to shuffle the training data
                before each epoch). This argument is ignored
                when `x` is a generator. Has no effect when `steps_per_epoch` is not `None`.
            class_weight: Optional dictionary mapping class indices (integers)
                to a weight (float) value, used for weighting the loss function
                (during training only).
                This can be useful to tell the model to
                "pay more attention" to samples from
                an under-represented class.
            sample_weight: Optional Numpy/Jax array of weights for
                the training samples, used for weighting the loss function
                (during training only). You can either pass a flat (1D)
                Numpy array with the same length as the input samples
                (1:1 mapping between weights and samples). This argument is not
                supported when `x` is generator, instead provide the sample_weights
                as the third element of `x`.
            initial_epoch: Integer.
                Epoch at which to start training
                (useful for resuming a previous training run).
            steps_per_epoch: Integer or `None`.
                Total number of steps (batches of samples)
                before declaring one epoch finished and starting the
                next epoch. When training with input arrays such as
                jax data arrays, the default `None` is equal to
                the number of samples in your dataset divided by
                the batch size, or 1 if that cannot be determined.
                When passing a generator, you must specify the
                `steps_per_epoch` argument. This argument is not supported with
                array inputs.
            validation_steps: Only relevant if `validation_data` is provided and
                is a generator. Total number of steps (batches of
                samples) to draw before stopping when performing validation
                at the end of every epoch. If 'validation_steps' is None, validation
                will run until the `validation_data` dataset is exhausted. In the
                case of an infinitely repeated dataset, it will run into an
                infinite loop. If 'validation_steps' is specified and only part of
                the dataset will be consumed, the evaluation will start from the
                beginning of the dataset at each epoch. This ensures that the same
                validation samples are used every time.
            validation_batch_size: Integer or `None`.
                Number of samples per validation batch.
                If unspecified, will default to `batch_size`.
                Do not specify the `validation_batch_size` if your data is in the
                form of generators (since they generate batches).
            validation_freq: Only relevant if validation data is provided. Integer
                or `collections_abc.Container` instance (e.g. list, tuple, etc.).
                If an integer, specifies how many training epochs to run before a
                new validation run is performed, e.g. `validation_freq=2` runs
                validation every 2 epochs. If a Container, specifies the epochs on
                which to run validation, e.g. `validation_freq=[1, 2, 10]` runs
                validation at the end of the 1st, 2nd, and 10th epochs.

        Unpacking behavior for iterator-like inputs:

        A common pattern is to pass a generator, which will in fact
        yield not only features (x) but optionally targets (y) and sample weights.
        Elegy requires that the output of such iterator-likes be unambiguous. The
        iterator should return a tuple of length 1, 2, or 3, where the optional
        second and third elements will be used for y and sample_weight
        respectively. Any other type provided will be wrapped in a length one
        tuple, effectively treating everything as 'x'. When yielding dicts, they
        should still adhere to the top-level tuple structure.
        e.g. `({"x0": x0, "x1": x1}, y)`. Elegy will not attempt to separate
        features, targets, and weights from the keys of a single dict.

        A notable unsupported data type is the namedtuple. The reason is that
        it behaves like both an ordered datatype (tuple) and a mapping
        datatype (dict). So given a namedtuple of the form:
            `namedtuple("example_tuple", ["y", "x"])`
        it is ambiguous whether to reverse the order of the elements when
        interpreting the value. Even worse is a tuple of the form:
            `namedtuple("other_tuple", ["x", "y", "z"])`
        where it is unclear if the tuple was intended to be unpacked into x, y,
        and sample_weight or passed through as a single element to `x`. As a
        result the data processing code will simply raise a ValueError if it
        encounters a namedtuple. (Along with instructions to remedy the issue.)

        Returns:
            A `History` object. Its `History.history` attribute is
            a record of training loss values and metrics values
            at successive epochs, as well as validation loss values
            and validation metrics values (if applicable).
        Raises:
            ValueError: In case of mismatch between the provided input data
                and what the model expects.
        """
        if x is None:
            x = {}

        if validation_split:
            # Create the validation data using the training data. Only supported for
            # `Jax Numpy` and `NumPy` input.
            (x, y, sample_weight), validation_data = train_validation_split(
                (x, y, sample_weight), validation_split=validation_split, shuffle=False
            )

        self.stop_training = False
        data_handler = DataHandler(
            x=x,
            y=y,
            sample_weight=sample_weight,
            batch_size=batch_size,
            steps_per_epoch=steps_per_epoch,
            initial_epoch=initial_epoch,
            epochs=epochs,
            shuffle=shuffle,
            class_weight=class_weight,
        )
        # Container that configures and calls `tf.keras.Callback`s.
        if not isinstance(callbacks, CallbackList):
            callbacks = CallbackList(
                callbacks,
                add_history=True,
                add_progbar=verbose != 0,
                model=self,
                verbose=verbose,
                epochs=epochs,
                steps=data_handler.inferred_steps,
            )

        callbacks.on_train_begin()
        # data_handler._initial_epoch = (  # pylint: disable=protected-access
        #     self._maybe_load_initial_epoch_from_ckpt(initial_epoch))

        for epoch, iterator in data_handler.enumerate_epochs():
            self.reset_metrics()
            callbacks.on_epoch_begin(epoch)
            logs = {}
            with data_handler.catch_stop_iteration():
                for step in data_handler.steps():
                    callbacks.on_train_batch_begin(step)
                    batch = next(iterator)
                    # sample_weight = batch[2] if len(batch) == 3 else None
                    x_batch, y_batch, sample_weight = unpack_x_y_sample_weight(batch)

                    tmp_logs = self.train_on_batch(
                        x=x_batch,
                        y=y_batch,
                        sample_weight=sample_weight,
                        class_weight=class_weight,
                    )
                    tmp_logs.update({"size": data_handler.batch_size})
                    # print(epoch, step, tmp_logs["accuracy"], batch[0].shape)

                    logs = tmp_logs
                    callbacks.on_train_batch_end(step, logs)

            epoch_logs = copy(logs)
            epoch_logs.update({"size": data_handler.batch_size})

            # Run validation.
            if validation_data and self._should_eval(epoch, validation_freq):
                val_x, val_y, val_sample_weight = unpack_x_y_sample_weight(
                    validation_data
                )
                try:
                    val_logs = self.evaluate(
                        x=val_x,
                        y=val_y,
                        sample_weight=val_sample_weight,
                        batch_size=validation_batch_size or batch_size,
                        steps=validation_steps,
                        callbacks=callbacks,
                        # return_dict=True,
                    )

                    val_logs = {"val_" + name: val for name, val in val_logs.items()}
                    epoch_logs.update(val_logs)
                except (types.MissingMethod, types.MissingModule) as e:
                    pass

            callbacks.on_epoch_end(epoch, epoch_logs)
            # print(
            #     f"epoch: {epoch} - "
            #     + " - ".join(f"{key}: {value:.3f}" for key, value in epoch_logs.items())
            # )
            if self.stop_training:
                break

        callbacks.on_train_end()

        return self.history

    def evaluate(
        self,
        x: tp.Union[
            np.ndarray,
            tp.Mapping[str, np.ndarray],
            tp.Tuple[np.ndarray],
            tp.Iterable,
        ],
        y: tp.Union[
            jnp.ndarray,
            np.ndarray,
            tp.Mapping[str, np.ndarray],
            tp.Tuple[np.ndarray],
            None,
        ] = None,
        verbose: int = 1,
        batch_size: tp.Optional[int] = None,
        sample_weight: tp.Optional[np.ndarray] = None,
        steps: tp.Optional[int] = None,
        callbacks: tp.Union[tp.List[Callback], CallbackList, None] = None,
    ) -> types.Logs:
        """Returns the loss value & metrics values for the model in test mode.
        Computation is done in batches.

        Arguments:
            x: Input data. It could be:

                - A Numpy or Jax array (or array-like), or a list of arrays
                    (in case the model has multiple inputs).
                - A dict mapping input names to the corresponding arrays,
                    if the model has named inputs.
                - A generator returning `(inputs,)`, `(inputs, targets)`
                    or `(inputs, targets, sample_weights)`.

                A more detailed description of
                unpacking behavior for iterator types generator
                is given in the `Unpacking behavior for iterator-like inputs` section
                of `Model.fit`.
            y: Target data. Like the input data `x`,
                it could be either Numpy or Jax array(s).
                It should be consistent with `x`. If `x` is a generator,
                `y` should not be specified (since targets will be obtained from `x`).
            verbose: 0, 1, or 2. Verbosity mode.
                0 = silent, 1 = progress bar, 2 = one line per epoch.
            batch_size: Integer or `None`.
                Number of samples per gradient update.
                If unspecified, `batch_size` will default to 32.
                Do not specify the `batch_size` if your data is in the
                form of generator (since they generate batches).
            sample_weight: Optional Numpy/Jax array of weights for
                the training samples, used for weighting the loss function
                (during training only). You can either pass a flat (1D)
                Numpy array with the same length as the input samples
                (1:1 mapping between weights and samples). This argument is not
                supported when `x` is generator, instead provide the sample_weights
                as the third element of `x`.
            steps: Integer or `None`. Total number of steps (batches of samples)
                before declaring the evaluation round finished. Ignored with the
                default value of `None`. This
                argument is not supported with array inputs.
            callbacks: List of [elegy.callbacks.callback.Callback][] instances.
                List of callbacks to apply during training.

        See the discussion of `Unpacking behavior for iterator-like inputs` for
        [`Model.fit`][elegy.model.model.Model.fit].

        Returns:
            A dictionary for mapping the losses and metrics names to the values obtained.
        Raises:
            ValueError: in case of invalid arguments.
        """

        data_handler = DataHandler(
            x=x,
            y=y,
            sample_weight=sample_weight,
            batch_size=batch_size,
            steps_per_epoch=steps,
            initial_epoch=0,
            epochs=1,
            shuffle=False,
            training=False,
        )

        # Container that configures and calls `tf.keras.Callback`s.
        if not isinstance(callbacks, CallbackList):
            callbacks = CallbackList(
                callbacks,
                add_history=True,
                add_progbar=verbose != 0,
                model=self,
                verbose=verbose,
                epochs=1,
                steps=data_handler.inferred_steps,
            )

        callbacks.on_test_begin()

<<<<<<< HEAD
        for module, base_name, value, _ in summaries:
            base_name_parts = base_name.split("/")[1:]
            module_depth = len(base_name_parts)

            if module_depth > depth:
                continue

            include_submodules = module_depth == depth

            params_count = (
                module.parameters_size(include_submodules) if module is not None else 0
            )
            params_size = (
                module.parameters_bytes(include_submodules) if module is not None else 0
            )
            states_count = (
                module.states_size(include_submodules) if module is not None else 0
            )
            states_size = (
                module.states_bytes(include_submodules) if module is not None else 0
            )
            class_name = f"({module.__class__.__name__})" if module is not None else ""

            base_name = "/".join(base_name_parts)

            if not base_name:
                base_name = "Outputs"

            table.append(
                [
                    f"{base_name}{{pad}}  {class_name}",
                    format_output(value),
                    f"{params_count:,}{{pad}}    {format_size(params_size)}"
                    if params_count > 0
                    else "0",
                    f"{states_count:,}{{pad}}    {format_size(states_size)}"
                    if states_count > 0
                    else "0",
                ]
            )

        # add papdding
        for col in range(4):
            max_length = max(
                len(line.split("{pad}")[0])
                for row in table
                for line in row[col].split("\n")
            )

            for row in table:
                row[col] = "\n".join(
                    line.format(
                        pad=" " * (max_length - len(line.rstrip().split("{pad}")[0]))
=======
        logs = {}
        for _, iterator in data_handler.enumerate_epochs():
            self.reset_metrics()
            with data_handler.catch_stop_iteration():
                for step in data_handler.steps():
                    callbacks.on_test_batch_begin(step)
                    batch = next(iterator)
                    x_batch, y_batch, sample_weight = unpack_x_y_sample_weight(batch)

                    tmp_logs = self.test_on_batch(
                        x=x_batch,
                        y=y_batch,
                        sample_weight=sample_weight,
>>>>>>> 082fdc72
                    )
                    tmp_logs.update({"size": data_handler.batch_size})
                    logs = tmp_logs
                    callbacks.on_test_batch_end(step, logs)

        callbacks.on_test_end()

        return logs

    def predict(
        self,
        x: tp.Union[
            np.ndarray,
            tp.Mapping[str, np.ndarray],
            tp.Tuple[np.ndarray],
            tp.Iterable,
        ],
        verbose: int = 0,
        batch_size: tp.Optional[int] = None,
        steps: tp.Optional[int] = None,
        callbacks: tp.Union[tp.List[Callback], CallbackList, None] = None,
    ) -> tp.Any:
        """Generates output predictions for the input samples.
        Computation is done in batches.

        Arguments:
            x: Input data. It could be:

                - A Numpy or Jax array (or array-like), or a list of arrays
                    (in case the model has multiple inputs).
                - A dict mapping input names to the corresponding arrays,
                    if the model has named inputs.
                - A generator returning `(inputs,)`, `(inputs, targets)`
                    or `(inputs, targets, sample_weights)`.

                A more detailed description of
                unpacking behavior for iterator types generator
                is given in the `Unpacking behavior for iterator-like inputs` section
                of `Model.fit`.
            batch_size: Integer or `None`.
                Number of samples per batch.
                If unspecified, `batch_size` will default to 32.
                Do not specify the `batch_size` if your data is in the
                form of generators (since they generate batches).
            verbose: Verbosity mode, 0 or 1.
            steps: Total number of steps (batches of samples)
                before declaring the prediction round finished.
                Ignored with the default value of `None`.
            callbacks: List of [elegy.callbacks.callback.Callback][] instances.
                List of callbacks to apply during training.

        See the discussion of `Unpacking behavior for iterator-like inputs` for
        [`Model.fit`][elegy.model.model.Model.fit].
        Note that Model.predict uses the same interpretation rules as
        `Model.fit` and `Model.evaluate`, so inputs must be unambiguous for all
        three methods.
        Returns:
            Numpy array(s) of predictions.
        Raises:
            ValueError: In case of mismatch between the provided
                input data and the model's expectations,
                or in case a stateful model receives a number of samples
                that is not a multiple of the batch size.
        """

        outputs = None

        data_handler = DataHandler(
            x=x,
            batch_size=batch_size,
            steps_per_epoch=steps,
            initial_epoch=0,
            epochs=1,
            shuffle=False,
        )

        # Container that configures and calls `tf.keras.Callback`s.
        if not isinstance(callbacks, CallbackList):
            callbacks = CallbackList(
                callbacks,
                add_history=True,
                add_progbar=verbose != 0,
                model=self,
                verbose=verbose,
                epochs=1,
                steps=data_handler.inferred_steps,
            )

        callbacks.on_predict_begin()

        for _, iterator in data_handler.enumerate_epochs():
            self.reset_metrics()
            with data_handler.catch_stop_iteration():
                for step in data_handler.steps():
                    callbacks.on_predict_batch_begin(step)
                    batch = next(iterator)
                    tmp_batch_outputs = self.predict_on_batch(x=batch[0])
                    batch_outputs = tmp_batch_outputs

                    if outputs is None:
                        outputs = map_structure(
                            lambda batch_output: [batch_output], batch_outputs
                        )
                    else:

                        outputs = map_structure(
                            map_append,
                            outputs,
                            batch_outputs,
                        )

                    callbacks.on_predict_batch_end(
                        step,
                        {"outputs": batch_outputs, "size": data_handler.batch_size},
                    )

        callbacks.on_predict_end()

        all_outputs = map_structure(jnp.concatenate, outputs)

        return all_outputs

    def _should_eval(self, epoch, validation_freq):
        epoch = epoch + 1  # one-index the user-facing epoch.
        if isinstance(validation_freq, int):
            return epoch % validation_freq == 0
        elif isinstance(validation_freq, list):
            return epoch in validation_freq
        else:
            raise ValueError("Expected `validation_freq` to be a list or int.")


def load(path: tp.Union[str, Path]) -> ModelBase:
    """
    Loads a model from disk.

    This function will restore both the model architecture,
    that is, its `Model` class instance, along with all of its
    parameters, states, and optimizer states.

    Example:

    ```python
    import elegy

    model.save('my_model')  # creates folder at 'my_model'
    del model  # deletes the existing model

    # returns a model identical to the previous one
    model = elegy.model.load('my_model')
    ```

    Arguments:
        path: path to a saved model's directory.
        include_optimizer: If True, loads optimizer's state if available.

    Raises:
        OSError: in case the model was not found or could not be
            loaded from disk successfully.
    """
    if isinstance(path, str):
        path = Path(path)

    try:
        model_bytes = (path / "model.pkl").read_bytes()
    except BaseException as e:
        raise OSError(f"Could not load the model. Got exception: {e}")

    model: ModelBase = pickle.loads(model_bytes)
    model.load(path)

    return model<|MERGE_RESOLUTION|>--- conflicted
+++ resolved
@@ -501,61 +501,6 @@
 
         callbacks.on_test_begin()
 
-<<<<<<< HEAD
-        for module, base_name, value, _ in summaries:
-            base_name_parts = base_name.split("/")[1:]
-            module_depth = len(base_name_parts)
-
-            if module_depth > depth:
-                continue
-
-            include_submodules = module_depth == depth
-
-            params_count = (
-                module.parameters_size(include_submodules) if module is not None else 0
-            )
-            params_size = (
-                module.parameters_bytes(include_submodules) if module is not None else 0
-            )
-            states_count = (
-                module.states_size(include_submodules) if module is not None else 0
-            )
-            states_size = (
-                module.states_bytes(include_submodules) if module is not None else 0
-            )
-            class_name = f"({module.__class__.__name__})" if module is not None else ""
-
-            base_name = "/".join(base_name_parts)
-
-            if not base_name:
-                base_name = "Outputs"
-
-            table.append(
-                [
-                    f"{base_name}{{pad}}  {class_name}",
-                    format_output(value),
-                    f"{params_count:,}{{pad}}    {format_size(params_size)}"
-                    if params_count > 0
-                    else "0",
-                    f"{states_count:,}{{pad}}    {format_size(states_size)}"
-                    if states_count > 0
-                    else "0",
-                ]
-            )
-
-        # add papdding
-        for col in range(4):
-            max_length = max(
-                len(line.split("{pad}")[0])
-                for row in table
-                for line in row[col].split("\n")
-            )
-
-            for row in table:
-                row[col] = "\n".join(
-                    line.format(
-                        pad=" " * (max_length - len(line.rstrip().split("{pad}")[0]))
-=======
         logs = {}
         for _, iterator in data_handler.enumerate_epochs():
             self.reset_metrics()
@@ -569,7 +514,6 @@
                         x=x_batch,
                         y=y_batch,
                         sample_weight=sample_weight,
->>>>>>> 082fdc72
                     )
                     tmp_logs.update({"size": data_handler.batch_size})
                     logs = tmp_logs
