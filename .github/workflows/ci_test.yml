<<<<<<< HEAD
# Checks that we can build and validate the Unittest
name: GitHub CI
on:
  push:
    # Sequence of patterns matched against refs/heads
    branches:    
      # Push events on master branch
      - master
  pull_request:
jobs:
  black-test:
    name: Black Python code format
    runs-on: ubuntu-latest
    steps:
      - uses: actions/checkout@v2
      - name: Set up Python 3.8
        uses: actions/setup-python@v2
        with:
          python-version: 3.8
      - name: Install dependencies
        run: |
          python -m pip install --upgrade pip
          pip install "black~=20.8b1"
      - name: Ensure contributor used ("black ./") before commit
        run: black --check .
  test:
    runs-on: ubuntu-latest
    strategy:
      matrix:
        python-version: [3.6, 3.7, 3.8]
    steps:
      - name: Check out the code
        uses: actions/checkout@v2
        with:
          fetch-depth: 1
      - name: Set up Python ${{ matrix.python-version }}
        uses: actions/setup-python@v2
        with:
          python-version: ${{ matrix.python-version }}

      - name: Install Poetry
        uses: dschep/install-poetry-action@v1.2
        with:
          version: 1.0.10

      - name: Install Dependencies
        run: |
          poetry export --dev -f requirements.txt > requirements.txt
          pip install -r requirements.txt
          pip install jax

      - name: Run Tests
        run: pytest --cov=elegy --cov-report=term-missing --cov-report=xml

      - name: Upload coverage
=======
# Checks that we can build and validate the Unittest
name: GitHub CI
on:
  push:
    # Sequence of patterns matched against refs/heads
    branches:    
      # Push events on master branch
      - master
  pull_request:
jobs:
  black-test:
    name: Black Python code format
    runs-on: ubuntu-latest
    steps:
      - uses: actions/checkout@v2
      - name: Set up Python 3.8
        uses: actions/setup-python@v2
        with:
          python-version: 3.8
      - name: Install dependencies
        run: |
          python -m pip install --upgrade pip
          pip install "black~=20.8b1"
      - name: Ensure contributor used ("black ./") before commit
        run: black --check .
  test:
    runs-on: ubuntu-latest
    strategy:
      matrix:
        python-version: [3.6, 3.7, 3.8]
    steps:
      - name: Check out the code
        uses: actions/checkout@v2
        with:
          fetch-depth: 1
      - name: Set up Python ${{ matrix.python-version }}
        uses: actions/setup-python@v2
        with:
          python-version: ${{ matrix.python-version }}

      - name: Install Poetry
        uses: dschep/install-poetry-action@v1.2
        with:
          version: 1.1.4

      - name: Install Dependencies
        run: |
          poetry export --without-hashes --dev -f requirements.txt > requirements.txt
          pip install -r requirements.txt
          pip install jax

      - name: Run Tests
        run: pytest --cov=elegy --cov-report=term-missing --cov-report=xml

      - name: Upload coverage
>>>>>>> 19ec87ba
        uses: codecov/codecov-action@v1<|MERGE_RESOLUTION|>--- conflicted
+++ resolved
@@ -1,60 +1,3 @@
-<<<<<<< HEAD
-# Checks that we can build and validate the Unittest
-name: GitHub CI
-on:
-  push:
-    # Sequence of patterns matched against refs/heads
-    branches:    
-      # Push events on master branch
-      - master
-  pull_request:
-jobs:
-  black-test:
-    name: Black Python code format
-    runs-on: ubuntu-latest
-    steps:
-      - uses: actions/checkout@v2
-      - name: Set up Python 3.8
-        uses: actions/setup-python@v2
-        with:
-          python-version: 3.8
-      - name: Install dependencies
-        run: |
-          python -m pip install --upgrade pip
-          pip install "black~=20.8b1"
-      - name: Ensure contributor used ("black ./") before commit
-        run: black --check .
-  test:
-    runs-on: ubuntu-latest
-    strategy:
-      matrix:
-        python-version: [3.6, 3.7, 3.8]
-    steps:
-      - name: Check out the code
-        uses: actions/checkout@v2
-        with:
-          fetch-depth: 1
-      - name: Set up Python ${{ matrix.python-version }}
-        uses: actions/setup-python@v2
-        with:
-          python-version: ${{ matrix.python-version }}
-
-      - name: Install Poetry
-        uses: dschep/install-poetry-action@v1.2
-        with:
-          version: 1.0.10
-
-      - name: Install Dependencies
-        run: |
-          poetry export --dev -f requirements.txt > requirements.txt
-          pip install -r requirements.txt
-          pip install jax
-
-      - name: Run Tests
-        run: pytest --cov=elegy --cov-report=term-missing --cov-report=xml
-
-      - name: Upload coverage
-=======
 # Checks that we can build and validate the Unittest
 name: GitHub CI
 on:
@@ -110,5 +53,4 @@
         run: pytest --cov=elegy --cov-report=term-missing --cov-report=xml
 
       - name: Upload coverage
->>>>>>> 19ec87ba
         uses: codecov/codecov-action@v1