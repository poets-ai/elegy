<<<<<<< HEAD
from elegy.testing_utils import transform_and_run
import jax
import jax.numpy as jnp
import tensorflow.keras as tfk
from unittest import TestCase

import elegy
from elegy import utils


class MeanAbsolutePercentageErrorTest(TestCase):
    @transform_and_run
    def test_basic(self):
        y_true = jnp.array([[1.0, 1.0], [0.9, 0.0]])
        y_pred = jnp.array([[1.0, 1.0], [1.0, 0.0]])

        # Using 'auto'/'sum_over_batch_size' reduction type.
        mape = elegy.losses.MeanAbsolutePercentageError()
        result = mape(y_true, y_pred)
        assert jnp.isclose(result, 2.78, rtol=0.01)

        # Calling with 'sample_weight'.
        assert jnp.isclose(
            mape(y_true, y_pred, sample_weight=jnp.array([0.1, 0.9])), 2.5, rtol=0.01
        )

        # Using 'sum' reduction type.
        mape = elegy.losses.MeanAbsolutePercentageError(
            reduction=elegy.losses.Reduction.SUM
        )

        assert jnp.isclose(mape(y_true, y_pred), 5.6, rtol=0.01)

        # Using 'none' reduction type.
        mape = elegy.losses.MeanAbsolutePercentageError(
            reduction=elegy.losses.Reduction.NONE
        )

        result = mape(y_true, y_pred)
        assert jnp.all(jnp.isclose(result, [0.0, 5.6], rtol=0.01))

    @transform_and_run
    def test_function(self):

        y_true = jnp.array([[1.0, 1.0], [0.9, 0.0]])
        y_pred = jnp.array([[1.0, 1.0], [1.0, 0.0]])

        ## Standard MAPE
        mape_elegy = elegy.losses.MeanAbsolutePercentageError()
        mape_tfk = tfk.losses.MeanAbsolutePercentageError()
        assert jnp.isclose(
            mape_elegy(y_true, y_pred), mape_tfk(y_true, y_pred), rtol=0.0001
        )

        ## MAPE using sample_weight
        assert jnp.isclose(
            mape_elegy(y_true, y_pred, sample_weight=jnp.array([1, 0])),
            mape_tfk(y_true, y_pred, sample_weight=jnp.array([1, 0])),
            rtol=0.0001,
        )

        ## MAPE with reduction method: SUM
        mape_elegy = elegy.losses.MeanAbsolutePercentageError(
            reduction=elegy.losses.Reduction.SUM
        )
        mape_tfk = tfk.losses.MeanAbsolutePercentageError(
            reduction=tfk.losses.Reduction.SUM
        )
        assert jnp.isclose(
            mape_elegy(y_true, y_pred), mape_tfk(y_true, y_pred), rtol=0.0001
        )

        ## MAPE with reduction method: NONE
        mape_elegy = elegy.losses.MeanAbsolutePercentageError(
            reduction=elegy.losses.Reduction.NONE
        )
        mape_tfk = tfk.losses.MeanAbsolutePercentageError(
            reduction=tfk.losses.Reduction.NONE
        )
        assert jnp.all(
            jnp.isclose(
                mape_elegy(y_true, y_pred), mape_tfk(y_true, y_pred), rtol=0.0001
            )
        )

        ## Prove the loss function
        rng = jax.random.PRNGKey(42)
        y_true = jax.random.randint(rng, shape=(2, 3), minval=0, maxval=2)
        y_pred = jax.random.uniform(rng, shape=(2, 3))
        y_true = y_true.astype(y_pred.dtype)
        loss = elegy.losses.mean_absolute_percentage_error(y_true, y_pred)
        assert loss.shape == (2,)
        assert jnp.array_equal(
            loss,
            100
            * jnp.mean(
                jnp.abs(
                    (y_pred - y_true) / jnp.maximum(jnp.abs(y_true), utils.EPSILON)
                ),
                axis=-1,
            ),
        )
=======
import jax
import jax.numpy as jnp
import tensorflow.keras as tfk
from unittest import TestCase

import elegy
from elegy import utils


class MeanAbsolutePercentageErrorTest(TestCase):
    #
    def test_basic(self):
        y_true = jnp.array([[1.0, 1.0], [0.9, 0.0]])
        y_pred = jnp.array([[1.0, 1.0], [1.0, 0.0]])

        # Using 'auto'/'sum_over_batch_size' reduction type.
        mape = elegy.losses.MeanAbsolutePercentageError()
        result = mape(y_true, y_pred)
        assert jnp.isclose(result, 2.78, rtol=0.01)

        # Calling with 'sample_weight'.
        assert jnp.isclose(
            mape(y_true, y_pred, sample_weight=jnp.array([0.1, 0.9])), 2.5, rtol=0.01
        )

        # Using 'sum' reduction type.
        mape = elegy.losses.MeanAbsolutePercentageError(
            reduction=elegy.losses.Reduction.SUM
        )

        assert jnp.isclose(mape(y_true, y_pred), 5.6, rtol=0.01)

        # Using 'none' reduction type.
        mape = elegy.losses.MeanAbsolutePercentageError(
            reduction=elegy.losses.Reduction.NONE
        )

        result = mape(y_true, y_pred)
        assert jnp.all(jnp.isclose(result, [0.0, 5.6], rtol=0.01))

    #
    def test_function(self):

        y_true = jnp.array([[1.0, 1.0], [0.9, 0.0]])
        y_pred = jnp.array([[1.0, 1.0], [1.0, 0.0]])

        ## Standard MAPE
        mape_elegy = elegy.losses.MeanAbsolutePercentageError()
        mape_tfk = tfk.losses.MeanAbsolutePercentageError()
        assert jnp.isclose(
            mape_elegy(y_true, y_pred), mape_tfk(y_true, y_pred), rtol=0.0001
        )

        ## MAPE using sample_weight
        assert jnp.isclose(
            mape_elegy(y_true, y_pred, sample_weight=jnp.array([1, 0])),
            mape_tfk(y_true, y_pred, sample_weight=jnp.array([1, 0])),
            rtol=0.0001,
        )

        ## MAPE with reduction method: SUM
        mape_elegy = elegy.losses.MeanAbsolutePercentageError(
            reduction=elegy.losses.Reduction.SUM
        )
        mape_tfk = tfk.losses.MeanAbsolutePercentageError(
            reduction=tfk.losses.Reduction.SUM
        )
        assert jnp.isclose(
            mape_elegy(y_true, y_pred), mape_tfk(y_true, y_pred), rtol=0.0001
        )

        ## MAPE with reduction method: NONE
        mape_elegy = elegy.losses.MeanAbsolutePercentageError(
            reduction=elegy.losses.Reduction.NONE
        )
        mape_tfk = tfk.losses.MeanAbsolutePercentageError(
            reduction=tfk.losses.Reduction.NONE
        )
        assert jnp.all(
            jnp.isclose(
                mape_elegy(y_true, y_pred), mape_tfk(y_true, y_pred), rtol=0.0001
            )
        )

        ## Prove the loss function
        rng = jax.random.PRNGKey(42)
        y_true = jax.random.randint(rng, shape=(2, 3), minval=0, maxval=2)
        y_pred = jax.random.uniform(rng, shape=(2, 3))
        y_true = y_true.astype(y_pred.dtype)
        loss = elegy.losses.mean_percentage_absolute_error(y_true, y_pred)
        assert loss.shape == (2,)
        assert jnp.array_equal(
            loss,
            100
            * jnp.mean(
                jnp.abs(
                    (y_pred - y_true) / jnp.maximum(jnp.abs(y_true), utils.EPSILON)
                ),
                axis=-1,
            ),
        )
>>>>>>> 19ec87ba
<|MERGE_RESOLUTION|>--- conflicted
+++ resolved
@@ -1,4 +1,3 @@
-<<<<<<< HEAD
 from elegy.testing_utils import transform_and_run
 import jax
 import jax.numpy as jnp
@@ -100,107 +99,4 @@
                 ),
                 axis=-1,
             ),
-        )
-=======
-import jax
-import jax.numpy as jnp
-import tensorflow.keras as tfk
-from unittest import TestCase
-
-import elegy
-from elegy import utils
-
-
-class MeanAbsolutePercentageErrorTest(TestCase):
-    #
-    def test_basic(self):
-        y_true = jnp.array([[1.0, 1.0], [0.9, 0.0]])
-        y_pred = jnp.array([[1.0, 1.0], [1.0, 0.0]])
-
-        # Using 'auto'/'sum_over_batch_size' reduction type.
-        mape = elegy.losses.MeanAbsolutePercentageError()
-        result = mape(y_true, y_pred)
-        assert jnp.isclose(result, 2.78, rtol=0.01)
-
-        # Calling with 'sample_weight'.
-        assert jnp.isclose(
-            mape(y_true, y_pred, sample_weight=jnp.array([0.1, 0.9])), 2.5, rtol=0.01
-        )
-
-        # Using 'sum' reduction type.
-        mape = elegy.losses.MeanAbsolutePercentageError(
-            reduction=elegy.losses.Reduction.SUM
-        )
-
-        assert jnp.isclose(mape(y_true, y_pred), 5.6, rtol=0.01)
-
-        # Using 'none' reduction type.
-        mape = elegy.losses.MeanAbsolutePercentageError(
-            reduction=elegy.losses.Reduction.NONE
-        )
-
-        result = mape(y_true, y_pred)
-        assert jnp.all(jnp.isclose(result, [0.0, 5.6], rtol=0.01))
-
-    #
-    def test_function(self):
-
-        y_true = jnp.array([[1.0, 1.0], [0.9, 0.0]])
-        y_pred = jnp.array([[1.0, 1.0], [1.0, 0.0]])
-
-        ## Standard MAPE
-        mape_elegy = elegy.losses.MeanAbsolutePercentageError()
-        mape_tfk = tfk.losses.MeanAbsolutePercentageError()
-        assert jnp.isclose(
-            mape_elegy(y_true, y_pred), mape_tfk(y_true, y_pred), rtol=0.0001
-        )
-
-        ## MAPE using sample_weight
-        assert jnp.isclose(
-            mape_elegy(y_true, y_pred, sample_weight=jnp.array([1, 0])),
-            mape_tfk(y_true, y_pred, sample_weight=jnp.array([1, 0])),
-            rtol=0.0001,
-        )
-
-        ## MAPE with reduction method: SUM
-        mape_elegy = elegy.losses.MeanAbsolutePercentageError(
-            reduction=elegy.losses.Reduction.SUM
-        )
-        mape_tfk = tfk.losses.MeanAbsolutePercentageError(
-            reduction=tfk.losses.Reduction.SUM
-        )
-        assert jnp.isclose(
-            mape_elegy(y_true, y_pred), mape_tfk(y_true, y_pred), rtol=0.0001
-        )
-
-        ## MAPE with reduction method: NONE
-        mape_elegy = elegy.losses.MeanAbsolutePercentageError(
-            reduction=elegy.losses.Reduction.NONE
-        )
-        mape_tfk = tfk.losses.MeanAbsolutePercentageError(
-            reduction=tfk.losses.Reduction.NONE
-        )
-        assert jnp.all(
-            jnp.isclose(
-                mape_elegy(y_true, y_pred), mape_tfk(y_true, y_pred), rtol=0.0001
-            )
-        )
-
-        ## Prove the loss function
-        rng = jax.random.PRNGKey(42)
-        y_true = jax.random.randint(rng, shape=(2, 3), minval=0, maxval=2)
-        y_pred = jax.random.uniform(rng, shape=(2, 3))
-        y_true = y_true.astype(y_pred.dtype)
-        loss = elegy.losses.mean_percentage_absolute_error(y_true, y_pred)
-        assert loss.shape == (2,)
-        assert jnp.array_equal(
-            loss,
-            100
-            * jnp.mean(
-                jnp.abs(
-                    (y_pred - y_true) / jnp.maximum(jnp.abs(y_true), utils.EPSILON)
-                ),
-                axis=-1,
-            ),
-        )
->>>>>>> 19ec87ba
+        )