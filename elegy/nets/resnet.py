# adapted from the flax library https://github.com/google/flax

import jax, jax.numpy as jnp
<<<<<<< HEAD
from elegy import nn, module
=======
from elegy import module, nn, random, utils
>>>>>>> 124683fd
import typing as tp
import pickle
import numpy as np


__all__ = [
    "ResNet",
    "ResNet18",
    "ResNet34",
    "ResNet50",
    "ResNet101",
    "ResNet152",
    "ResNet200",
]


PRETRAINED_URLS = {
    "ResNet18": {
        "url": "https://github.com/poets-ai/elegy-assets/releases/download/resnet18_rev0/ResNet18_ImageNet.pkl",
        "sha256": "4397cd02b56a29825243341204710daa1de9f3d6ad776558e61b34690896aaaa",
    },
    "ResNet50": {
        "url": "https://github.com/poets-ai/elegy-assets/releases/download/resnet50_rev0/ResNet50_ImageNet.pkl",
        "sha256": "aadeb068ee6b5e114bc1902159e592c5170a27a661fb3a3d7c463607b25f1381",
    },
}


class ResNetBlock(module.Module):
    """ResNet (identity) block"""

    def __init__(
        self,
        n_filters: int,
        strides: tp.Optional[tp.Tuple[int]] = (1, 1),
        *args,
        **kwargs,
    ):
        super().__init__(*args, **kwargs)
        self.n_filters = n_filters
        self.strides = strides

    def call(self, x: jnp.ndarray):
        x0 = x
        x = nn.Conv2D(
            self.n_filters,
            (3, 3),
            with_bias=False,
            stride=self.strides,
            dtype=self.dtype,
        )(x)
        x = nn.BatchNormalization(decay_rate=0.9, eps=1e-5)(x)
        x = jax.nn.relu(x)

        x = nn.Conv2D(self.n_filters, (3, 3), with_bias=False, dtype=self.dtype)(x)
        x = nn.BatchNormalization(decay_rate=0.9, eps=1e-5)(x)

        if x0.shape != x.shape:
            x0 = nn.Conv2D(
                self.n_filters,
                (1, 1),
                with_bias=False,
                stride=self.strides,
                dtype=self.dtype,
            )(x0)
            x0 = nn.BatchNormalization(decay_rate=0.9, eps=1e-5)(x0)
        return jax.nn.relu(x0 + x)


class BottleneckResNetBlock(ResNetBlock):
    """ResNet Bottleneck block."""

    def call(self, x: jnp.ndarray):
        x0 = x
        x = nn.Conv2D(self.n_filters, (1, 1), with_bias=False, dtype=self.dtype)(x)
        x = nn.BatchNormalization(decay_rate=0.9, eps=1e-5)(x)
        x = jax.nn.relu(x)
        x = nn.Conv2D(
            self.n_filters,
            (3, 3),
            with_bias=False,
            stride=self.strides,
            dtype=self.dtype,
        )(x)
        x = nn.BatchNormalization(decay_rate=0.9, eps=1e-5)(x)
        x = jax.nn.relu(x)
        x = nn.Conv2D(self.n_filters * 4, (1, 1), with_bias=False, dtype=self.dtype)(x)
        x = nn.BatchNormalization(decay_rate=0.9, eps=1e-5, scale_init=jnp.zeros)(x)

        if x0.shape != x.shape:
            x0 = nn.Conv2D(
                self.n_filters * 4,
                (1, 1),
                with_bias=False,
                stride=self.strides,
                dtype=self.dtype,
            )(x0)
            x0 = nn.BatchNormalization(decay_rate=0.9, eps=1e-5)(x0)
        return jax.nn.relu(x0 + x)


class ResNet(module.Module):
    """A generic ResNet V1 architecture that can be customized for non-standard configurations
    Original Paper: [Deep Residual Learning for Image Recognition](https://arxiv.org/abs/1512.03385)
    """

    __all__ = ["__init__", "call"]

    def __init__(
        self,
        stages: tp.List[int],
        block_type: tp.Union[ResNetBlock, BottleneckResNetBlock],
        lowres: tp.Optional[bool] = False,
        weights: tp.Optional[tp.Union[str, None]] = None,
        dtype: tp.Optional[tp.Union["float16", "float32"]] = "float32",
        *args,
        **kwargs,
    ):
        """
        Arguments:
            stages: A list of integers representing the number of blocks in each stage.
                    e.g: [3, 4, 6, 3] for a ResNet50
            block_type: Which ResNet block type to use.
            lowres: Optional, whether to use the low resolution version
                    as described in subsection 4.2 of the orignal paper.
                    This version is better suited for datasets like CIFAR10. (Default: False)
            weights: One of None (random initialization) or a path to a weights file
            dtype: Optional dtype of the convolutions and linear operations,
                    either jnp.float32 (default) or jnp.float16 for mixed precision.
        """

        super().__init__(*args, **kwargs)
        self.stages = stages
        self.block_type = block_type
        self.lowres = lowres

        if weights is not None:
            if weights.endswith(".pkl"):
                parameters = pickle.load(open(weights, "rb"))
            elif weights == "imagenet":
                clsname = self.__class__.__name__
                urldict = PRETRAINED_URLS.get(clsname, None)
                if urldict is None:
                    raise ValueError(f"No pretrained weights for {clsname} available")
                fname = utils.download_file(urldict["url"], sha256=urldict["sha256"])
                parameters = pickle.load(open(fname, "rb"))
            else:
                raise ValueError("Unknown weights value: ", weights)

            x = np.empty([0, 224, 224, 3], dtype=self.dtype)
            # quick but dirty module initialization
            with module.rng_context(random.RNG(0)):
                jax.eval_shape(self.init, x)
            self.set_parameters(
                parameters, check_missing=True, check_shapes=True, ignore_on_error=False
            )

    def call(self, x: jnp.ndarray):
        x = nn.Conv2D(
            64,
            (7, 7) if not self.lowres else (3, 3),
            stride=(2, 2) if not self.lowres else (1, 1),
            padding="SAME",
            with_bias=False,
            dtype=self.dtype,
        )(x)
        x = nn.BatchNormalization(decay_rate=0.9, eps=1e-5)(x)
        x = module.to_module(jax.nn.relu)()(x)

        if not self.lowres:
            x = nn.MaxPool(
                window_shape=(1, 3, 3, 1), strides=(1, 2, 2, 1), padding="SAME"
            )(x)
        for i, block_size in enumerate(self.stages):
            for j in range(block_size):
                strides = (2, 2) if i > 0 and j == 0 else (1, 1)
                x = self.block_type(64 * 2 ** i, strides=strides, dtype=self.dtype)(x)
        GAP = lambda x: jnp.mean(x, axis=(1, 2))
        x = module.to_module(GAP)(name="global_average_pooling")(x)
        x = nn.Linear(1000, dtype=self.dtype)(x)
        to_float32 = lambda x: jnp.asarray(x, jnp.float32)
        x = module.to_module(to_float32)(name="to_float32")(x)
        return x


class ResNet18(ResNet):
    def __init__(
        self,
        lowres: tp.Optional[bool] = False,
        weights: tp.Optional[tp.Union[str, None]] = None,
        dtype: tp.Optional[tp.Union["float16", "float32"]] = "float32",
        *args,
        **kwargs,
    ):
        super().__init__(
            stages=[2, 2, 2, 2],
            block_type=ResNetBlock,
            lowres=lowres,
            weights=weights,
            dtype=dtype,
            *args,
            **kwargs,
        )


class ResNet34(ResNet):
    def __init__(
        self,
        lowres: tp.Optional[bool] = False,
        weights: tp.Optional[tp.Union[str, None]] = None,
        dtype: tp.Optional[tp.Union["float16", "float32"]] = "float32",
        *args,
        **kwargs,
    ):
        super().__init__(
            stages=[3, 4, 6, 3],
            block_type=ResNetBlock,
            lowres=lowres,
            weights=weights,
            dtype=dtype,
            *args,
            **kwargs,
        )


class ResNet50(ResNet):
    def __init__(
        self,
        lowres: tp.Optional[bool] = False,
        weights: tp.Optional[tp.Union[str, None]] = None,
        dtype: tp.Optional[tp.Union["float16", "float32"]] = "float32",
        *args,
        **kwargs,
    ):
        super().__init__(
            stages=[3, 4, 6, 3],
            block_type=BottleneckResNetBlock,
            lowres=lowres,
            weights=weights,
            dtype=dtype,
            *args,
            **kwargs,
        )


class ResNet101(ResNet):
    def __init__(
        self,
        lowres: tp.Optional[bool] = False,
        weights: tp.Optional[tp.Union[str, None]] = None,
        dtype: tp.Optional[tp.Union["float16", "float32"]] = "float32",
        *args,
        **kwargs,
    ):
        super().__init__(
            stages=[3, 4, 23, 3],
            block_type=BottleneckResNetBlock,
            lowres=lowres,
            weights=weights,
            dtype=dtype,
            *args,
            **kwargs,
        )


class ResNet152(ResNet):
    def __init__(
        self,
        lowres: tp.Optional[bool] = False,
        weights: tp.Optional[tp.Union[str, None]] = None,
        dtype: tp.Optional[tp.Union["float16", "float32"]] = "float32",
        *args,
        **kwargs,
    ):
        super().__init__(
            stages=[3, 8, 36, 3],
            block_type=BottleneckResNetBlock,
            lowres=lowres,
            weights=weights,
            dtype=dtype,
            *args,
            **kwargs,
        )


class ResNet200(ResNet):
    def __init__(
        self,
        lowres: tp.Optional[bool] = False,
        weights: tp.Optional[tp.Union[str, None]] = None,
        dtype: tp.Optional[tp.Union["float16", "float32"]] = "float32",
        *args,
        **kwargs,
    ):
        super().__init__(
            stages=[3, 24, 36, 3],
            block_type=BottleneckResNetBlock,
            lowres=lowres,
            weights=weights,
            dtype=dtype,
            *args,
            **kwargs,
        )


_resnet__init___docstring = """
Instantiates the {} architecture from [Deep Residual Learning for Image Recognition](https://arxiv.org/abs/1512.03385)

Arguments:
    lowres: Optional, whether to use the low resolution version
            as described in subsection 4.2 of the orignal paper.
            This version is better suited for datasets like CIFAR10. (Default: False)
    weights: One of None (random initialization), 'imagenet' (automatic download of
              weights pretrained on ImageNet) or a path to a weights file
    dtype: Optional dtype of the convolutions and linear operations, 
           either jnp.float32 (default) or jnp.float16 for mixed precision.
"""

ResNet18.__init__.__doc__ = _resnet__init___docstring.format("ResNet18")
ResNet34.__init__.__doc__ = _resnet__init___docstring.format("ResNet34")
ResNet50.__init__.__doc__ = _resnet__init___docstring.format("ResNet50")
ResNet101.__init__.__doc__ = _resnet__init___docstring.format("ResNet101")
ResNet152.__init__.__doc__ = _resnet__init___docstring.format("ResNet152")
ResNet200.__init__.__doc__ = _resnet__init___docstring.format("ResNet200")<|MERGE_RESOLUTION|>--- conflicted
+++ resolved
@@ -1,11 +1,7 @@
 # adapted from the flax library https://github.com/google/flax
 
 import jax, jax.numpy as jnp
-<<<<<<< HEAD
-from elegy import nn, module
-=======
-from elegy import module, nn, random, utils
->>>>>>> 124683fd
+from elegy import module, nn, utils
 import typing as tp
 import pickle
 import numpy as np
