--- conflicted
+++ resolved
@@ -1,159 +1,3 @@
-<<<<<<< HEAD
-# Elegy
-
-[![PyPI Status Badge](https://badge.fury.io/py/elegy.svg)](https://pypi.org/project/elegy/)
-[![Coverage](https://img.shields.io/codecov/c/github/poets-ai/elegy?color=%2334D058)](https://codecov.io/gh/poets-ai/elegy)
-[![PyPI - Python Version](https://img.shields.io/pypi/pyversions/elegy)](https://pypi.org/project/elegy/)
-[![Documentation](https://img.shields.io/badge/api-reference-blue.svg)](https://poets-ai.github.io/elegy/)
-[![Code style: black](https://img.shields.io/badge/code%20style-black-000000.svg)](https://github.com/psf/black)
-[![Contributions welcome](https://img.shields.io/badge/contributions-welcome-brightgreen.svg?style=flat)](https://github.com/poets-ai/elegy/issues)
-[![Status](https://github.com/poets-ai/elegy/workflows/GitHub%20CI/badge.svg)](https://github.com/poets-ai/elegy/actions?query=workflow%3A"GitHub+CI")
-
------------------
-
-_Elegy is a Neural Networks framework based on Jax inspired by Keras and Haiku._  
-
-Elegy implements the Keras API but makes changes to play better with Jax and gives more flexibility around [losses and metrics](https://poets-ai.github.io/elegy/guides/modules-losses-metrics/), it also ports Haiku's excellent [module system](https://poets-ai.github.io/elegy/guides/module-system/) and makes it easier to use. Elegy is in an early stage, feel free to send us your feedback!
-
-#### Main Features
-
-* **Familiar**: Elegy should feel very familiar to Keras users.
-* **Flexible**: Elegy improves upon the basic Keras API by letting users optionally take more control over the definition of losses and metrics.
-* **Easy-to-use**: Elegy maintains all the simplicity and ease of use that Keras brings with it.
-* **Compatible**: Elegy strives to be compatible with the rest of the Jax ecosystem.
-
-For more information take a look at the [Documentation](https://poets-ai.github.io/elegy).
-
-## Installation
-
-Install Elegy using pip:
-```bash
-pip install elegy
-```
-
-For Windows users we recommend the Windows subsystem for linux 2 [WSL2](https://docs.microsoft.com/es-es/windows/wsl/install-win10?redirectedfrom=MSDN) since [jax](https://github.com/google/jax/issues/438) does not support it yet.
-
-## Quick Start
-Elegy greatly simplifies the training of Deep Learning models compared to pure Jax where, due to Jax's functional nature, users have to do a lot of book keeping around the state of the model. In Elegy you just have to follow 3 basic steps:
-
-**1.** Define the architecture inside an `elegy.Module`:
-```python
-class MLP(elegy.Module):
-    def call(self, x: jnp.ndarray) -> jnp.ndarray:
-        x = elegy.nn.Linear(300)(x)
-        x = jax.nn.relu(x)
-        x = elegy.nn.Linear(10)(x)
-        return x
-```
-Note that we can define sub-modules on-the-fly directly in the `call` (forward) method.
-
-**2.** Create a `Model` from this module and specify additional things like losses, metrics, and optimizers:
-```python
-model = elegy.Model(
-    module=MLP(),
-    loss=[
-        elegy.losses.SparseCategoricalCrossentropy(from_logits=True),
-        elegy.regularizers.GlobalL2(l=1e-5),
-    ],
-    metrics=elegy.metrics.SparseCategoricalAccuracy(),
-    optimizer=optax.rmsprop(1e-3),
-)
-```
-**3.** Train the model using the `fit` method:
-```python
-model.fit(
-    x=X_train,
-    y=y_train,
-    epochs=100,
-    steps_per_epoch=200,
-    batch_size=64,
-    validation_data=(X_test, y_test),
-    shuffle=True,
-    callbacks=[elegy.callbacks.TensorBoard("summaries")]
-)
-```
-
-And you are done! For more information check out:
-
-
-* Our [Getting Started](https://poets-ai.github.io/elegy/getting-started/) tutorial.
-* Elegy's [Documentation](https://poets-ai.github.io/elegy).
-* The [examples](https://github.com/poets-ai/elegy/tree/master/examples) directory.
-* [What is Jax?](https://github.com/google/jax#what-is-jax)
-
-## Why Jax & Elegy?
-
-Given all the well-stablished Deep Learning framework like TensorFlow + Keras or Pytorch + Pytorch-Lightning/Skorch, it is fair to ask why we need something like Jax + Elegy? Here are some of the reasons why this framework exists.
-
-#### Why Jax?
-
-**Jax** is a linear algebra library with the perfect recipe:
-* Numpy's familiar API
-* The speed and hardware support of XLA
-* Automatic Differentiation
-
-The awesome thing about Jax is that Deep Learning is just a use-case that it happens to excel at but you can use it for most task you would use NumPy for. Jax is so compatible with Numpy that is array type actually inherits from `np.ndarray`.
-
-In a sense, Jax takes the best of both TensorFlow and Pytorch in a principled manner: while both TF and Pytorch historically converged to the same set of features, their APIs still contain quirks they have to keep for compatibility.
-
-#### Why Elegy?
-
-We believe that **Elegy** can offer the best experience for coding Deep Learning applications by leveraging the power and familiarity of Jax API, an easy-to-use and succinct Module system, and packaging everything on top of a convenient Keras-like API. Elegy improves upon other Deep Learning frameworks in the following ways:
-
-1. Its hook-based [Module System](https://poets-ai.github.io/elegy/guides/module-system/) makes it easier (less verbose) to write model code compared to Keras & Pytorch since it lets you declare sub-modules, parameters, and states directly on your `call` (forward) method. Thanks to this you get shape inference for free so there is no need for a `build` method (Keras) or propagating shape information all over the place (Pytorch). A naive implementation of `Linear` could be as simple as:
-
-```python
-class Linear(elegy.Module):
-    def __init__(self, units):
-        super().__init__()
-        self.units = units
-
-    def call(self, x):
-        w = elegy.get_parameter("w", [x.shape[-1], self.units], initializer=jnp.ones)
-        b = elegy.get_parameter("b", [self.units], initializer=jnp.ones)
-
-        return jnp.dot(x, w) + b
-```
-2. It has a very flexible system for defining the inputs for [losses and metrics](https://poets-ai.github.io/elegy/guides/modules-losses-metrics/) based on _dependency injection_ in opposition to Keras rigid requirement to have matching (output, label) pairs, and being unable to use additional information like inputs, parameters, and states in the definition of losses and metrics. 
-3. Its hook system preserve's [reference information](https://poets-ai.github.io/elegy/guides/module-system/) from a module to its sub-modules, parameters, and states while maintaining a functional API. This is crucial since most Jax-based frameworks like Flax and Haiku tend to loose this information which makes it very tricky to perform tasks like transfer learning where you need to mix a pre-trained models into a new model (easier to do if you keep references).
-
-## Features
-* `Model` estimator class
-* `losses` module
-* `metrics` module
-* `regularizers` module
-* `callbacks` module
-* `nn` layers module
-
-For more information checkout the **Reference API** section in the [Documentation](https://poets-ai.github.io/elegy).
-
-## Contributing
-Deep Learning is evolving at an incredible pace, there is so much to do and so few hands. If you wish to contibute anything from a loss or metric to a new awesome feature for Elegy just open an issue or send a PR! For more information check out our [Contributing Guide](https://poets-ai.github.io/elegy/guides/contributing).
-
-## About Us
-We are some friends passionate about ML.
-
-## License
-Apache
-
-## Citing Elegy
-
-To cite this project:
-
-**BibTeX**
-
-```
-@software{elegy2020repository,
-author = {PoetsAI},
-title = {Elegy: A Keras-like deep learning framework based on Jax},
-url = {https://github.com/poets-ai/elegy},
-version = {0.2.2},
-year = {2020},
-}
-```
-
-
-=======
 # Elegy
 
 [![PyPI Status Badge](https://badge.fury.io/py/elegy.svg)](https://pypi.org/project/elegy/)
@@ -308,5 +152,4 @@
 ```
 
 
->>>>>>> 19ec87ba
 Where the current *version* may be retrieved either from the `Release` tag or the file [elegy/\_\_init\_\_.py](https://github.com/poets-ai/elegy/blob/master/elegy/__init__.py) and the *year* corresponds to the project's release year.