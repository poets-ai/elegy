<<<<<<< HEAD

# elegy.metrics.reduce
::: elegy.metrics.reduce.reduce
    selection:
=======

# elegy.metrics.reduce

::: elegy.metrics.reduce.reduce
    selection:
>>>>>>> 19ec87ba
        inherited_members: true<|MERGE_RESOLUTION|>--- conflicted
+++ resolved
@@ -1,13 +1,6 @@
-<<<<<<< HEAD
-
-# elegy.metrics.reduce
-::: elegy.metrics.reduce.reduce
-    selection:
-=======
 
 # elegy.metrics.reduce
 
 ::: elegy.metrics.reduce.reduce
     selection:
->>>>>>> 19ec87ba
         inherited_members: true