--- conflicted
+++ resolved
@@ -1,129 +1,11 @@
-<<<<<<< HEAD
-from elegy import types
-from elegy import utils
-import typing as tp
-
-import jax.numpy as jnp
-
-from elegy.metrics.mean import Mean
-from elegy.metrics.accuracy import accuracy
-
-
-def binary_accuracy(y_true, y_pred, threshold=0.5):
-    """Calculates how often predictions matches binary labels.
-  Standalone usage:
-  >>> y_true = [[1], [1], [0], [0]]
-  >>> y_pred = [[1], [1], [0], [0]]
-  >>> m = tf.keras.metrics.binary_accuracy(y_true, y_pred)
-  >>> assert m.shape == (4,)
-  >>> m.numpy()
-  array([1., 1., 1., 1.], dtype=float32)
-  Args:
-    y_true: Ground truth values. shape = `[batch_size, d0, .. dN]`.
-    y_pred: The predicted values. shape = `[batch_size, d0, .. dN]`.
-    threshold: (Optional) Float representing the threshold for deciding whether
-      prediction values are 1 or 0.
-  Returns:
-    Binary accuracy values. shape = `[batch_size, d0, .. dN-1]`
-  """
-    y_pred = y_pred > threshold
-    return jnp.mean(y_true == y_pred, axis=-1)
-
-
-class BinaryAccuracy(Mean):
-    """
-    Calculates how often predictions matches binary labels.
-
-    This metric creates two local variables, `total` and `count` that are used to
-    compute the frequency with which `y_pred` matches `y_true`. This frequency is
-    ultimately returned as `binary accuracy`: an idempotent operation that simply
-    divides `total` by `count`.
-    If `sample_weight` is `None`, weights default to 1.
-    Use `sample_weight` of 0 to mask values.
-    Args:
-        name: (Optional) string name of the metric instance.
-        dtype: (Optional) data type of the metric result.
-        threshold: (Optional) Float representing the threshold for deciding
-        whether prediction values are 1 or 0.
-    Standalone usage:
-    >>> m = tf.keras.metrics.BinaryAccuracy()
-    >>> m.update_state([[1], [1], [0], [0]], [[0.98], [1], [0], [0.6]])
-    >>> m.result().numpy()
-    0.75
-    >>> m.reset_states()
-    >>> m.update_state([[1], [1], [0], [0]], [[0.98], [1], [0], [0.6]],
-    ...                sample_weight=[1, 0, 0, 1])
-    >>> m.result().numpy()
-    0.5
-    Usage with `compile()` API:
-    ```python
-    model.compile(optimizer='sgd',
-                    loss='mse',
-                    metrics=[tf.keras.metrics.BinaryAccuracy()])
-    ```
-    """
-
-    def __init__(
-        self, threshold: float = 0.5, on: tp.Optional[types.IndexLike] = None, **kwargs
-    ):
-        """
-        Creates a `CategoricalAccuracy` instance.
-        
-        Arguments:
-            threshold: 
-            on: A string or integer, or iterable of string or integers, that
-                indicate how to index/filter the `y_true` and `y_pred`
-                arguments before passing them to `call`. For example if `on = "a"` then
-                `y_true = y_true["a"]`. If `on` is an iterable
-                the structures will be indexed iteratively, for example if `on = ["a", 0, "b"]`
-                then `y_true = y_true["a"][0]["b"]`, same for `y_pred`. For more information
-                check out [Keras-like behavior](https://poets-ai.github.io/elegy/guides/modules-losses-metrics/#keras-like-behavior).
-            kwargs: Additional keyword arguments passed to Module.
-        """
-        super().__init__(on=on, **kwargs)
-        self.threshold = threshold
-
-    def call(
-        self,
-        y_true: jnp.ndarray,
-        y_pred: jnp.ndarray,
-        sample_weight: tp.Optional[jnp.ndarray] = None,
-    ) -> jnp.ndarray:
-        """
-        Accumulates metric statistics. `y_true` and `y_pred` should have the same shape.
-        
-        Arguments:
-            y_true: Ground truth values. shape = `[batch_size, d0, .. dN]`.
-            y_pred: The predicted values. shape = `[batch_size, d0, .. dN]`.
-            sample_weight: Optional `sample_weight` acts as a
-                coefficient for the metric. If a scalar is provided, then the metric is
-                simply scaled by the given value. If `sample_weight` is a tensor of size
-                `[batch_size]`, then the metric for each sample of the batch is rescaled
-                by the corresponding element in the `sample_weight` vector. If the shape
-                of `sample_weight` is `[batch_size, d0, .. dN-1]` (or can be broadcasted
-                to this shape), then each metric element of `y_pred` is scaled by the
-                corresponding value of `sample_weight`. (Note on `dN-1`: all metric
-                functions reduce by 1 dimension, usually the last axis (-1)).
-        Returns:
-            Array with the cumulative accuracy.
-    """
-
-        return super().call(
-            values=binary_accuracy(
-                y_true=y_true, y_pred=y_pred, threshold=self.threshold
-            ),
-            sample_weight=sample_weight,
-        )
-=======
-from elegy import types
-from elegy import utils
 import typing as tp
 
 import jax.numpy as jnp
 import numpy as np
 
+from elegy import types, utils
+from elegy.metrics.accuracy import accuracy
 from elegy.metrics.mean import Mean
-from elegy.metrics.accuracy import accuracy
 
 
 def binary_accuracy(
@@ -249,5 +131,4 @@
                 y_true=y_true, y_pred=y_pred, threshold=self.threshold
             ),
             sample_weight=sample_weight,
-        )
->>>>>>> 1a710eac
+        )