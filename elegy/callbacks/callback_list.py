<<<<<<< HEAD
# Implementation based on tf.keras.callbacks.py
# https://github.com/tensorflow/tensorflow/blob/v2.2.0/tensorflow/python/keras/callbacks.py

import collections
import logging
import time
import typing as tp

import numpy as np

from .callback import Callback
from .history import History
from .progbar_logger import ProgbarLogger


class ModeKeys(object):
    """Standard names for model modes.

    The following standard keys are defined:

    * `TRAIN`: training/fitting mode.
    * `TEST`: testing/evaluation mode.
    * `PREDICT`: prediction/inference mode.
    """

    TRAIN = "train"
    TEST = "test"
    PREDICT = "predict"


class CallbackList(object):
    """Container abstracting a list of callbacks."""

    def __init__(
        self,
        callbacks: tp.Optional[tp.List[Callback]] = None,
        add_history: bool = False,
        add_progbar: bool = False,
        model: tp.Optional[tp.Any] = None,
        **params
    ):
        """Creates a container for `Callbacks`.

        Arguments:
          callbacks: List of `Callback` instances.
          add_history: Whether a `History` callback should be added, if one does not
            already exist in `callback`s.
          add_progbar: Whether a `ProgbarLogger` callback should be added, if one
            does not already exist in `callback`s.
          model: The `Model` these `Callback`s are used with.`
          **params: If provided, parameters will be passed to each `Callback` via
            `Callback.set_params`.
        """
        self.callbacks = callbacks if callbacks else []
        self._add_default_callbacks(add_history, add_progbar)

        if model:
            self.set_model(model)
        if params:
            self.set_params(params)

        self._queue_length = 10
        self._reset_batch_timing()

        # Determines if batch-level hooks need to be called.
        # This is important for performance, because processing batch-level logs
        # will cause async eager to block on each batch.
        # pylint: disable=protected-access
        self._should_call_train_batch_hooks = any(
            cb._implements_train_batch_hooks() for cb in self.callbacks
        )
        self._should_call_test_batch_hooks = any(
            cb._implements_test_batch_hooks() for cb in self.callbacks
        )
        self._should_call_predict_batch_hooks = any(
            cb._implements_predict_batch_hooks() for cb in self.callbacks
        )
        # pylint: enable=protected-access

    def _add_default_callbacks(self, add_history, add_progbar):
        """Adds `Callback`s that are always present."""
        self._progbar = None
        self._history = None

        for cb in self.callbacks:
            if isinstance(cb, ProgbarLogger):
                self._progbar = cb
            elif isinstance(cb, History):
                self._history = cb

        if self._progbar is None and add_progbar:
            self._progbar = ProgbarLogger(count_mode="steps")
            self.callbacks.append(self._progbar)

        if self._history is None and add_history:
            self._history = History()
            self.callbacks.append(self._history)

    def _reset_batch_timing(self):
        self._delta_t_batch = 0.0
        self._delta_ts = collections.defaultdict(
            lambda: collections.deque([], maxlen=self._queue_length)
        )

    def _process_logs(self, logs):
        """Turns tensors into numpy arrays or Python scalars."""
        if logs:
            return logs
        return {}

    def append(self, callback):
        self.callbacks.append(callback)

    def set_params(self, params):
        self.params = params
        for callback in self.callbacks:
            callback.set_params(params)

    def set_model(self, model):
        self.model = model
        if self._history:
            model.history = self._history
        for callback in self.callbacks:
            callback.set_model(model)

    def _call_batch_hook(self, mode, hook, batch, logs=None):
        """Helper function for all batch_{begin | end} methods."""
        if not self.callbacks:
            return
        hook_name = "on_{mode}_batch_{hook}".format(mode=mode, hook=hook)
        if hook == "begin":
            self._t_enter_batch = time.time()
        if hook == "end":
            # Batch is ending, calculate batch time.
            self._delta_t_batch = time.time() - self._t_enter_batch

        logs = logs or {}
        t_before_callbacks = time.time()
        for callback in self.callbacks:
            batch_hook = getattr(callback, hook_name)
            batch_hook(batch, logs)
        self._delta_ts[hook_name].append(time.time() - t_before_callbacks)

        # delta_t_median = np.median(self._delta_ts[hook_name])
        # if (
        #     self._delta_t_batch > 0.0
        #     and delta_t_median > 0.95 * self._delta_t_batch
        #     and delta_t_median > 0.1
        # ):
        #     logging.warning(
        #         "Method (%s) is slow compared "
        #         "to the batch update (%f). Check your callbacks.",
        #         hook_name,
        #         delta_t_median,
        #     )

    def _call_begin_hook(self, mode):
        """Helper function for on_{train|test|predict}_begin methods."""
        if mode == ModeKeys.TRAIN:
            self.on_train_begin()
        elif mode == ModeKeys.TEST:
            self.on_test_begin()
        else:
            self.on_predict_begin()

    def _call_end_hook(self, mode):
        """Helper function for on_{train|test|predict}_end methods."""
        if mode == ModeKeys.TRAIN:
            self.on_train_end()
        elif mode == ModeKeys.TEST:
            self.on_test_end()
        else:
            self.on_predict_end()

    def on_batch_begin(self, batch, logs=None):
        if self._should_call_train_batch_hooks:
            logs = self._process_logs(logs)
            self._call_batch_hook(ModeKeys.TRAIN, "begin", batch, logs=logs)

    def on_batch_end(self, batch, logs=None):
        if self._should_call_train_batch_hooks:
            logs = self._process_logs(logs)
            self._call_batch_hook(ModeKeys.TRAIN, "end", batch, logs=logs)

    def on_epoch_begin(self, epoch, logs=None):
        """Calls the `on_epoch_begin` methods of its callbacks.

        This function should only be called during TRAIN mode.

        Arguments:
            epoch: integer, index of epoch.
            logs: dict. Currently no data is passed to this argument for this method
              but that may change in the future.
        """
        logs = self._process_logs(logs)
        for callback in self.callbacks:
            callback.on_epoch_begin(epoch, logs)
        self._reset_batch_timing()

    def on_epoch_end(self, epoch, logs=None):
        """Calls the `on_epoch_end` methods of its callbacks.

        This function should only be called during TRAIN mode.

        Arguments:
            epoch: integer, index of epoch.
            logs: dict, metric results for this training epoch, and for the
              validation epoch if validation is performed. Validation result keys
              are prefixed with `val_`.
        """
        logs = self._process_logs(logs)
        for callback in self.callbacks:
            callback.on_epoch_end(epoch, logs)

    def on_train_batch_begin(self, batch, logs=None):
        """Calls the `on_train_batch_begin` methods of its callbacks.

        Arguments:
            batch: integer, index of batch within the current epoch.
            logs: dict. Has keys `batch` and `size` representing the current batch
              number and the size of the batch.
        """
        # TODO(b/150629188): Make ProgBarLogger callback not use batch hooks
        # when verbose != 1
        if self._should_call_train_batch_hooks:
            logs = self._process_logs(logs)
            self._call_batch_hook(ModeKeys.TRAIN, "begin", batch, logs=logs)

    def on_train_batch_end(self, batch, logs=None):
        """Calls the `on_train_batch_end` methods of its callbacks.

        Arguments:
            batch: integer, index of batch within the current epoch.
            logs: dict. Metric results for this batch.
        """
        if self._should_call_train_batch_hooks:
            logs = self._process_logs(logs)
            self._call_batch_hook(ModeKeys.TRAIN, "end", batch, logs=logs)

    def on_test_batch_begin(self, batch, logs=None):
        """Calls the `on_test_batch_begin` methods of its callbacks.

        Arguments:
            batch: integer, index of batch within the current epoch.
            logs: dict. Has keys `batch` and `size` representing the current batch
              number and the size of the batch.
        """
        if self._should_call_test_batch_hooks:
            logs = self._process_logs(logs)
            self._call_batch_hook(ModeKeys.TEST, "begin", batch, logs=logs)

    def on_test_batch_end(self, batch, logs=None):
        """Calls the `on_test_batch_end` methods of its callbacks.

        Arguments:
            batch: integer, index of batch within the current epoch.
            logs: dict. Metric results for this batch.
        """
        if self._should_call_test_batch_hooks:
            logs = self._process_logs(logs)
            self._call_batch_hook(ModeKeys.TEST, "end", batch, logs=logs)

    def on_predict_batch_begin(self, batch, logs=None):
        """Calls the `on_predict_batch_begin` methods of its callbacks.

        Arguments:
            batch: integer, index of batch within the current epoch.
            logs: dict. Has keys `batch` and `size` representing the current batch
              number and the size of the batch.
        """
        if self._should_call_predict_batch_hooks:
            logs = self._process_logs(logs)
            self._call_batch_hook(ModeKeys.PREDICT, "begin", batch, logs=logs)

    def on_predict_batch_end(self, batch, logs=None):
        """Calls the `on_predict_batch_end` methods of its callbacks.

        Arguments:
            batch: integer, index of batch within the current epoch.
            logs: dict. Metric results for this batch.
        """
        if self._should_call_predict_batch_hooks:
            logs = self._process_logs(logs)
            self._call_batch_hook(ModeKeys.PREDICT, "end", batch, logs=logs)

    def on_train_begin(self, logs=None):
        """Calls the `on_train_begin` methods of its callbacks.

        Arguments:
            logs: dict. Currently no data is passed to this argument for this method
              but that may change in the future.
        """
        logs = self._process_logs(logs)
        for callback in self.callbacks:
            callback.on_train_begin(logs)

    def on_train_end(self, logs=None):
        """Calls the `on_train_end` methods of its callbacks.

        Arguments:
            logs: dict. Currently no data is passed to this argument for this method
              but that may change in the future.
        """
        logs = self._process_logs(logs)
        for callback in self.callbacks:
            callback.on_train_end(logs)

    def on_test_begin(self, logs=None):
        """Calls the `on_test_begin` methods of its callbacks.

        Arguments:
            logs: dict. Currently no data is passed to this argument for this method
              but that may change in the future.
        """
        logs = self._process_logs(logs)
        for callback in self.callbacks:
            callback.on_test_begin(logs)

    def on_test_end(self, logs=None):
        """Calls the `on_test_end` methods of its callbacks.

        Arguments:
            logs: dict. Currently no data is passed to this argument for this method
              but that may change in the future.
        """
        logs = self._process_logs(logs)
        for callback in self.callbacks:
            callback.on_test_end(logs)

    def on_predict_begin(self, logs=None):
        """Calls the 'on_predict_begin` methods of its callbacks.

        Arguments:
            logs: dict. Currently no data is passed to this argument for this method
              but that may change in the future.
        """
        logs = self._process_logs(logs)
        for callback in self.callbacks:
            callback.on_predict_begin(logs)

    def on_predict_end(self, logs=None):
        """Calls the `on_predict_end` methods of its callbacks.

        Arguments:
            logs: dict. Currently no data is passed to this argument for this method
              but that may change in the future.
        """
        logs = self._process_logs(logs)
        for callback in self.callbacks:
            callback.on_predict_end(logs)

    def __iter__(self):
        return iter(self.callbacks)
=======
# Implementation based on tf.keras.callbacks.py
# https://github.com/tensorflow/tensorflow/blob/v2.2.0/tensorflow/python/keras/callbacks.py

import collections
import logging
import time
import typing as tp

import numpy as np

from .callback import Callback
from .history import History
from .progbar_logger import ProgbarLogger


class ModeKeys(object):
    """Standard names for model modes.

    The following standard keys are defined:

    * `TRAIN`: training/fitting mode.
    * `TEST`: testing/evaluation mode.
    * `PREDICT`: prediction/inference mode.
    """

    TRAIN = "train"
    TEST = "test"
    PREDICT = "predict"


class CallbackList(object):
    """Container abstracting a list of callbacks."""

    def __init__(
        self,
        callbacks: tp.Optional[tp.List[Callback]] = None,
        add_history: bool = False,
        add_progbar: bool = False,
        model: tp.Optional[tp.Any] = None,
        **params
    ):
        """Creates a container for `Callbacks`.

        Arguments:
          callbacks: List of `Callback` instances.
          add_history: Whether a `History` callback should be added, if one does not
            already exist in `callback`s.
          add_progbar: Whether a `ProgbarLogger` callback should be added, if one
            does not already exist in `callback`s.
          model: The `Model` these `Callback`s are used with.`
          **params: If provided, parameters will be passed to each `Callback` via
            `Callback.set_params`.
        """
        self.callbacks = callbacks if callbacks else []
        self._add_default_callbacks(add_history, add_progbar)

        if model:
            self.set_model(model)
        if params:
            self.set_params(params)

        self._queue_length = 10
        self._reset_batch_timing()

        # Determines if batch-level hooks need to be called.
        # This is important for performance, because processing batch-level logs
        # will cause async eager to block on each batch.
        # pylint: disable=protected-access
        self._should_call_train_batch_hooks = any(
            cb._implements_train_batch_hooks() for cb in self.callbacks
        )
        self._should_call_test_batch_hooks = any(
            cb._implements_test_batch_hooks() for cb in self.callbacks
        )
        self._should_call_predict_batch_hooks = any(
            cb._implements_predict_batch_hooks() for cb in self.callbacks
        )
        # pylint: enable=protected-access

    def _add_default_callbacks(self, add_history, add_progbar):
        """Adds `Callback`s that are always present."""
        self._progbar = None
        self._history = None

        for cb in self.callbacks:
            if isinstance(cb, ProgbarLogger):
                self._progbar = cb
            elif isinstance(cb, History):
                self._history = cb

        if self._progbar is None and add_progbar:
            self._progbar = ProgbarLogger(count_mode="steps")
            self.callbacks.append(self._progbar)

        if self._history is None and add_history:
            self._history = History()
            self.callbacks.append(self._history)

    def _reset_batch_timing(self):
        self._delta_t_batch = 0.0
        self._delta_ts = collections.defaultdict(
            lambda: collections.deque([], maxlen=self._queue_length)
        )

    def _process_logs(self, logs):
        """Turns tensors into numpy arrays or Python scalars."""
        if logs:
            return logs
        return {}

    def append(self, callback):
        self.callbacks.append(callback)

    def set_params(self, params):
        self.params = params
        for callback in self.callbacks:
            callback.set_params(params)

    def set_model(self, model):
        self.model = model
        if self._history:
            model.history = self._history
        for callback in self.callbacks:
            callback.set_model(model)

    def _call_batch_hook(self, mode, hook, batch, logs=None):
        """Helper function for all batch_{begin | end} methods."""
        if not self.callbacks:
            return
        hook_name = "on_{mode}_batch_{hook}".format(mode=mode, hook=hook)
        if hook == "begin":
            self._t_enter_batch = time.time()
        if hook == "end":
            # Batch is ending, calculate batch time.
            self._delta_t_batch = time.time() - self._t_enter_batch

        logs = logs or {}
        t_before_callbacks = time.time()
        for callback in self.callbacks:
            batch_hook = getattr(callback, hook_name)
            batch_hook(batch, logs)
        self._delta_ts[hook_name].append(time.time() - t_before_callbacks)

        # delta_t_median = np.median(self._delta_ts[hook_name])
        # if (
        #     self._delta_t_batch > 0.0
        #     and delta_t_median > 0.95 * self._delta_t_batch
        #     and delta_t_median > 0.1
        # ):
        #     logging.warning(
        #         "Method (%s) is slow compared "
        #         "to the batch update (%f). Check your callbacks.",
        #         hook_name,
        #         delta_t_median,
        #     )

    def _call_begin_hook(self, mode):
        """Helper function for on_{train|test|predict}_begin methods."""
        if mode == ModeKeys.TRAIN:
            self.on_train_begin()
        elif mode == ModeKeys.TEST:
            self.on_test_begin()
        else:
            self.on_predict_begin()

    def _call_end_hook(self, mode):
        """Helper function for on_{train|test|predict}_end methods."""
        if mode == ModeKeys.TRAIN:
            self.on_train_end()
        elif mode == ModeKeys.TEST:
            self.on_test_end()
        else:
            self.on_predict_end()

    def on_batch_begin(self, batch, logs=None):
        if self._should_call_train_batch_hooks:
            logs = self._process_logs(logs)
            self._call_batch_hook(ModeKeys.TRAIN, "begin", batch, logs=logs)

    def on_batch_end(self, batch, logs=None):
        if self._should_call_train_batch_hooks:
            logs = self._process_logs(logs)
            self._call_batch_hook(ModeKeys.TRAIN, "end", batch, logs=logs)

    def on_epoch_begin(self, epoch, logs=None):
        """Calls the `on_epoch_begin` methods of its callbacks.

        This function should only be called during TRAIN mode.

        Arguments:
            epoch: integer, index of epoch.
            logs: dict. Currently no data is passed to this argument for this method
                but that may change in the future.
        """
        logs = self._process_logs(logs)
        for callback in self.callbacks:
            callback.on_epoch_begin(epoch, logs)
        self._reset_batch_timing()

    def on_epoch_end(self, epoch, logs=None):
        """Calls the `on_epoch_end` methods of its callbacks.

        This function should only be called during TRAIN mode.

        Arguments:
            epoch: integer, index of epoch.
            logs: dict, metric results for this training epoch, and for the
                validation epoch if validation is performed. Validation result keys
                are prefixed with `val_`.
        """
        logs = self._process_logs(logs)
        for callback in self.callbacks:
            callback.on_epoch_end(epoch, logs)

    def on_train_batch_begin(self, batch, logs=None):
        """Calls the `on_train_batch_begin` methods of its callbacks.

        Arguments:
            batch: integer, index of batch within the current epoch.
            logs: dict. Has keys `batch` and `size` representing the current batch
                number and the size of the batch.
        """
        # TODO(b/150629188): Make ProgBarLogger callback not use batch hooks
        # when verbose != 1
        if self._should_call_train_batch_hooks:
            logs = self._process_logs(logs)
            self._call_batch_hook(ModeKeys.TRAIN, "begin", batch, logs=logs)

    def on_train_batch_end(self, batch, logs=None):
        """Calls the `on_train_batch_end` methods of its callbacks.

        Arguments:
            batch: integer, index of batch within the current epoch.
            logs: dict. Metric results for this batch.
        """
        if self._should_call_train_batch_hooks:
            logs = self._process_logs(logs)
            self._call_batch_hook(ModeKeys.TRAIN, "end", batch, logs=logs)

    def on_test_batch_begin(self, batch, logs=None):
        """Calls the `on_test_batch_begin` methods of its callbacks.

        Arguments:
            batch: integer, index of batch within the current epoch.
            logs: dict. Has keys `batch` and `size` representing the current batch
                number and the size of the batch.
        """
        if self._should_call_test_batch_hooks:
            logs = self._process_logs(logs)
            self._call_batch_hook(ModeKeys.TEST, "begin", batch, logs=logs)

    def on_test_batch_end(self, batch, logs=None):
        """Calls the `on_test_batch_end` methods of its callbacks.

        Arguments:
            batch: integer, index of batch within the current epoch.
            logs: dict. Metric results for this batch.
        """
        if self._should_call_test_batch_hooks:
            logs = self._process_logs(logs)
            self._call_batch_hook(ModeKeys.TEST, "end", batch, logs=logs)

    def on_predict_batch_begin(self, batch, logs=None):
        """Calls the `on_predict_batch_begin` methods of its callbacks.

        Arguments:
            batch: integer, index of batch within the current epoch.
            logs: dict. Has keys `batch` and `size` representing the current batch
                number and the size of the batch.
        """
        if self._should_call_predict_batch_hooks:
            logs = self._process_logs(logs)
            self._call_batch_hook(ModeKeys.PREDICT, "begin", batch, logs=logs)

    def on_predict_batch_end(self, batch, logs=None):
        """Calls the `on_predict_batch_end` methods of its callbacks.

        Arguments:
            batch: integer, index of batch within the current epoch.
            logs: dict. Metric results for this batch.
        """
        if self._should_call_predict_batch_hooks:
            logs = self._process_logs(logs)
            self._call_batch_hook(ModeKeys.PREDICT, "end", batch, logs=logs)

    def on_train_begin(self, logs=None):
        """Calls the `on_train_begin` methods of its callbacks.

        Arguments:
            logs: dict. Currently no data is passed to this argument for this method
                but that may change in the future.
        """
        logs = self._process_logs(logs)
        for callback in self.callbacks:
            callback.on_train_begin(logs)

    def on_train_end(self, logs=None):
        """Calls the `on_train_end` methods of its callbacks.

        Arguments:
            logs: dict. Currently no data is passed to this argument for this method
                but that may change in the future.
        """
        logs = self._process_logs(logs)
        for callback in self.callbacks:
            callback.on_train_end(logs)

    def on_test_begin(self, logs=None):
        """Calls the `on_test_begin` methods of its callbacks.

        Arguments:
            logs: dict. Currently no data is passed to this argument for this method
                but that may change in the future.
        """
        logs = self._process_logs(logs)
        for callback in self.callbacks:
            callback.on_test_begin(logs)

    def on_test_end(self, logs=None):
        """Calls the `on_test_end` methods of its callbacks.

        Arguments:
            logs: dict. Currently no data is passed to this argument for this method
                but that may change in the future.
        """
        logs = self._process_logs(logs)
        for callback in self.callbacks:
            callback.on_test_end(logs)

    def on_predict_begin(self, logs=None):
        """Calls the 'on_predict_begin` methods of its callbacks.

        Arguments:
            logs: dict. Currently no data is passed to this argument for this method
                but that may change in the future.
        """
        logs = self._process_logs(logs)
        for callback in self.callbacks:
            callback.on_predict_begin(logs)

    def on_predict_end(self, logs=None):
        """Calls the `on_predict_end` methods of its callbacks.

        Arguments:
            logs: dict. Currently no data is passed to this argument for this method
                but that may change in the future.
        """
        logs = self._process_logs(logs)
        for callback in self.callbacks:
            callback.on_predict_end(logs)

    def __iter__(self):
        return iter(self.callbacks)
>>>>>>> d3e6ebba
<|MERGE_RESOLUTION|>--- conflicted
+++ resolved
@@ -1,4 +1,3 @@
-<<<<<<< HEAD
 # Implementation based on tf.keras.callbacks.py
 # https://github.com/tensorflow/tensorflow/blob/v2.2.0/tensorflow/python/keras/callbacks.py
 
@@ -191,360 +190,6 @@
         Arguments:
             epoch: integer, index of epoch.
             logs: dict. Currently no data is passed to this argument for this method
-              but that may change in the future.
-        """
-        logs = self._process_logs(logs)
-        for callback in self.callbacks:
-            callback.on_epoch_begin(epoch, logs)
-        self._reset_batch_timing()
-
-    def on_epoch_end(self, epoch, logs=None):
-        """Calls the `on_epoch_end` methods of its callbacks.
-
-        This function should only be called during TRAIN mode.
-
-        Arguments:
-            epoch: integer, index of epoch.
-            logs: dict, metric results for this training epoch, and for the
-              validation epoch if validation is performed. Validation result keys
-              are prefixed with `val_`.
-        """
-        logs = self._process_logs(logs)
-        for callback in self.callbacks:
-            callback.on_epoch_end(epoch, logs)
-
-    def on_train_batch_begin(self, batch, logs=None):
-        """Calls the `on_train_batch_begin` methods of its callbacks.
-
-        Arguments:
-            batch: integer, index of batch within the current epoch.
-            logs: dict. Has keys `batch` and `size` representing the current batch
-              number and the size of the batch.
-        """
-        # TODO(b/150629188): Make ProgBarLogger callback not use batch hooks
-        # when verbose != 1
-        if self._should_call_train_batch_hooks:
-            logs = self._process_logs(logs)
-            self._call_batch_hook(ModeKeys.TRAIN, "begin", batch, logs=logs)
-
-    def on_train_batch_end(self, batch, logs=None):
-        """Calls the `on_train_batch_end` methods of its callbacks.
-
-        Arguments:
-            batch: integer, index of batch within the current epoch.
-            logs: dict. Metric results for this batch.
-        """
-        if self._should_call_train_batch_hooks:
-            logs = self._process_logs(logs)
-            self._call_batch_hook(ModeKeys.TRAIN, "end", batch, logs=logs)
-
-    def on_test_batch_begin(self, batch, logs=None):
-        """Calls the `on_test_batch_begin` methods of its callbacks.
-
-        Arguments:
-            batch: integer, index of batch within the current epoch.
-            logs: dict. Has keys `batch` and `size` representing the current batch
-              number and the size of the batch.
-        """
-        if self._should_call_test_batch_hooks:
-            logs = self._process_logs(logs)
-            self._call_batch_hook(ModeKeys.TEST, "begin", batch, logs=logs)
-
-    def on_test_batch_end(self, batch, logs=None):
-        """Calls the `on_test_batch_end` methods of its callbacks.
-
-        Arguments:
-            batch: integer, index of batch within the current epoch.
-            logs: dict. Metric results for this batch.
-        """
-        if self._should_call_test_batch_hooks:
-            logs = self._process_logs(logs)
-            self._call_batch_hook(ModeKeys.TEST, "end", batch, logs=logs)
-
-    def on_predict_batch_begin(self, batch, logs=None):
-        """Calls the `on_predict_batch_begin` methods of its callbacks.
-
-        Arguments:
-            batch: integer, index of batch within the current epoch.
-            logs: dict. Has keys `batch` and `size` representing the current batch
-              number and the size of the batch.
-        """
-        if self._should_call_predict_batch_hooks:
-            logs = self._process_logs(logs)
-            self._call_batch_hook(ModeKeys.PREDICT, "begin", batch, logs=logs)
-
-    def on_predict_batch_end(self, batch, logs=None):
-        """Calls the `on_predict_batch_end` methods of its callbacks.
-
-        Arguments:
-            batch: integer, index of batch within the current epoch.
-            logs: dict. Metric results for this batch.
-        """
-        if self._should_call_predict_batch_hooks:
-            logs = self._process_logs(logs)
-            self._call_batch_hook(ModeKeys.PREDICT, "end", batch, logs=logs)
-
-    def on_train_begin(self, logs=None):
-        """Calls the `on_train_begin` methods of its callbacks.
-
-        Arguments:
-            logs: dict. Currently no data is passed to this argument for this method
-              but that may change in the future.
-        """
-        logs = self._process_logs(logs)
-        for callback in self.callbacks:
-            callback.on_train_begin(logs)
-
-    def on_train_end(self, logs=None):
-        """Calls the `on_train_end` methods of its callbacks.
-
-        Arguments:
-            logs: dict. Currently no data is passed to this argument for this method
-              but that may change in the future.
-        """
-        logs = self._process_logs(logs)
-        for callback in self.callbacks:
-            callback.on_train_end(logs)
-
-    def on_test_begin(self, logs=None):
-        """Calls the `on_test_begin` methods of its callbacks.
-
-        Arguments:
-            logs: dict. Currently no data is passed to this argument for this method
-              but that may change in the future.
-        """
-        logs = self._process_logs(logs)
-        for callback in self.callbacks:
-            callback.on_test_begin(logs)
-
-    def on_test_end(self, logs=None):
-        """Calls the `on_test_end` methods of its callbacks.
-
-        Arguments:
-            logs: dict. Currently no data is passed to this argument for this method
-              but that may change in the future.
-        """
-        logs = self._process_logs(logs)
-        for callback in self.callbacks:
-            callback.on_test_end(logs)
-
-    def on_predict_begin(self, logs=None):
-        """Calls the 'on_predict_begin` methods of its callbacks.
-
-        Arguments:
-            logs: dict. Currently no data is passed to this argument for this method
-              but that may change in the future.
-        """
-        logs = self._process_logs(logs)
-        for callback in self.callbacks:
-            callback.on_predict_begin(logs)
-
-    def on_predict_end(self, logs=None):
-        """Calls the `on_predict_end` methods of its callbacks.
-
-        Arguments:
-            logs: dict. Currently no data is passed to this argument for this method
-              but that may change in the future.
-        """
-        logs = self._process_logs(logs)
-        for callback in self.callbacks:
-            callback.on_predict_end(logs)
-
-    def __iter__(self):
-        return iter(self.callbacks)
-=======
-# Implementation based on tf.keras.callbacks.py
-# https://github.com/tensorflow/tensorflow/blob/v2.2.0/tensorflow/python/keras/callbacks.py
-
-import collections
-import logging
-import time
-import typing as tp
-
-import numpy as np
-
-from .callback import Callback
-from .history import History
-from .progbar_logger import ProgbarLogger
-
-
-class ModeKeys(object):
-    """Standard names for model modes.
-
-    The following standard keys are defined:
-
-    * `TRAIN`: training/fitting mode.
-    * `TEST`: testing/evaluation mode.
-    * `PREDICT`: prediction/inference mode.
-    """
-
-    TRAIN = "train"
-    TEST = "test"
-    PREDICT = "predict"
-
-
-class CallbackList(object):
-    """Container abstracting a list of callbacks."""
-
-    def __init__(
-        self,
-        callbacks: tp.Optional[tp.List[Callback]] = None,
-        add_history: bool = False,
-        add_progbar: bool = False,
-        model: tp.Optional[tp.Any] = None,
-        **params
-    ):
-        """Creates a container for `Callbacks`.
-
-        Arguments:
-          callbacks: List of `Callback` instances.
-          add_history: Whether a `History` callback should be added, if one does not
-            already exist in `callback`s.
-          add_progbar: Whether a `ProgbarLogger` callback should be added, if one
-            does not already exist in `callback`s.
-          model: The `Model` these `Callback`s are used with.`
-          **params: If provided, parameters will be passed to each `Callback` via
-            `Callback.set_params`.
-        """
-        self.callbacks = callbacks if callbacks else []
-        self._add_default_callbacks(add_history, add_progbar)
-
-        if model:
-            self.set_model(model)
-        if params:
-            self.set_params(params)
-
-        self._queue_length = 10
-        self._reset_batch_timing()
-
-        # Determines if batch-level hooks need to be called.
-        # This is important for performance, because processing batch-level logs
-        # will cause async eager to block on each batch.
-        # pylint: disable=protected-access
-        self._should_call_train_batch_hooks = any(
-            cb._implements_train_batch_hooks() for cb in self.callbacks
-        )
-        self._should_call_test_batch_hooks = any(
-            cb._implements_test_batch_hooks() for cb in self.callbacks
-        )
-        self._should_call_predict_batch_hooks = any(
-            cb._implements_predict_batch_hooks() for cb in self.callbacks
-        )
-        # pylint: enable=protected-access
-
-    def _add_default_callbacks(self, add_history, add_progbar):
-        """Adds `Callback`s that are always present."""
-        self._progbar = None
-        self._history = None
-
-        for cb in self.callbacks:
-            if isinstance(cb, ProgbarLogger):
-                self._progbar = cb
-            elif isinstance(cb, History):
-                self._history = cb
-
-        if self._progbar is None and add_progbar:
-            self._progbar = ProgbarLogger(count_mode="steps")
-            self.callbacks.append(self._progbar)
-
-        if self._history is None and add_history:
-            self._history = History()
-            self.callbacks.append(self._history)
-
-    def _reset_batch_timing(self):
-        self._delta_t_batch = 0.0
-        self._delta_ts = collections.defaultdict(
-            lambda: collections.deque([], maxlen=self._queue_length)
-        )
-
-    def _process_logs(self, logs):
-        """Turns tensors into numpy arrays or Python scalars."""
-        if logs:
-            return logs
-        return {}
-
-    def append(self, callback):
-        self.callbacks.append(callback)
-
-    def set_params(self, params):
-        self.params = params
-        for callback in self.callbacks:
-            callback.set_params(params)
-
-    def set_model(self, model):
-        self.model = model
-        if self._history:
-            model.history = self._history
-        for callback in self.callbacks:
-            callback.set_model(model)
-
-    def _call_batch_hook(self, mode, hook, batch, logs=None):
-        """Helper function for all batch_{begin | end} methods."""
-        if not self.callbacks:
-            return
-        hook_name = "on_{mode}_batch_{hook}".format(mode=mode, hook=hook)
-        if hook == "begin":
-            self._t_enter_batch = time.time()
-        if hook == "end":
-            # Batch is ending, calculate batch time.
-            self._delta_t_batch = time.time() - self._t_enter_batch
-
-        logs = logs or {}
-        t_before_callbacks = time.time()
-        for callback in self.callbacks:
-            batch_hook = getattr(callback, hook_name)
-            batch_hook(batch, logs)
-        self._delta_ts[hook_name].append(time.time() - t_before_callbacks)
-
-        # delta_t_median = np.median(self._delta_ts[hook_name])
-        # if (
-        #     self._delta_t_batch > 0.0
-        #     and delta_t_median > 0.95 * self._delta_t_batch
-        #     and delta_t_median > 0.1
-        # ):
-        #     logging.warning(
-        #         "Method (%s) is slow compared "
-        #         "to the batch update (%f). Check your callbacks.",
-        #         hook_name,
-        #         delta_t_median,
-        #     )
-
-    def _call_begin_hook(self, mode):
-        """Helper function for on_{train|test|predict}_begin methods."""
-        if mode == ModeKeys.TRAIN:
-            self.on_train_begin()
-        elif mode == ModeKeys.TEST:
-            self.on_test_begin()
-        else:
-            self.on_predict_begin()
-
-    def _call_end_hook(self, mode):
-        """Helper function for on_{train|test|predict}_end methods."""
-        if mode == ModeKeys.TRAIN:
-            self.on_train_end()
-        elif mode == ModeKeys.TEST:
-            self.on_test_end()
-        else:
-            self.on_predict_end()
-
-    def on_batch_begin(self, batch, logs=None):
-        if self._should_call_train_batch_hooks:
-            logs = self._process_logs(logs)
-            self._call_batch_hook(ModeKeys.TRAIN, "begin", batch, logs=logs)
-
-    def on_batch_end(self, batch, logs=None):
-        if self._should_call_train_batch_hooks:
-            logs = self._process_logs(logs)
-            self._call_batch_hook(ModeKeys.TRAIN, "end", batch, logs=logs)
-
-    def on_epoch_begin(self, epoch, logs=None):
-        """Calls the `on_epoch_begin` methods of its callbacks.
-
-        This function should only be called during TRAIN mode.
-
-        Arguments:
-            epoch: integer, index of epoch.
-            logs: dict. Currently no data is passed to this argument for this method
                 but that may change in the future.
         """
         logs = self._process_logs(logs)
@@ -705,5 +350,4 @@
             callback.on_predict_end(logs)
 
     def __iter__(self):
-        return iter(self.callbacks)
->>>>>>> d3e6ebba
+        return iter(self.callbacks)