<<<<<<< HEAD

# elegy.metrics.precision
::: elegy.metrics.precision.precision
    selection:
=======

# elegy.metrics.precision

::: elegy.metrics.precision.precision
    selection:
>>>>>>> 19ec87ba
        inherited_members: true<|MERGE_RESOLUTION|>--- conflicted
+++ resolved
@@ -1,13 +1,6 @@
-<<<<<<< HEAD
-
-# elegy.metrics.precision
-::: elegy.metrics.precision.precision
-    selection:
-=======
 
 # elegy.metrics.precision
 
 ::: elegy.metrics.precision.precision
     selection:
->>>>>>> 19ec87ba
         inherited_members: true