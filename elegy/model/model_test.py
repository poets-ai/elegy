import unittest

import elegy
import jax
import jax.numpy as jnp
import numpy as np
import optax
import cloudpickle


class MLP(elegy.Module):
    """Standard LeNet-300-100 MLP network."""

    def __init__(self, n1: int = 3, n2: int = 4, **kwargs):
        super().__init__(**kwargs)
        self.n1 = n1
        self.n2 = n2

    def call(self, image: jnp.ndarray, training: bool):
        x = image.astype(jnp.float32) / 255.0

        x = elegy.nn.Flatten()(x)
        x = elegy.nn.Linear(self.n1)(x)
        x = jax.nn.relu(x)

        x = elegy.nn.Linear(self.n2)(x)
        x = jax.nn.relu(x)
        x = elegy.nn.Linear(10)(x)

        return x


class ModelTest(unittest.TestCase):
    def test_evaluate(self):

        model = elegy.Model(
            module=MLP(n1=3, n2=1),
            loss=[
                elegy.losses.SparseCategoricalCrossentropy(from_logits=True),
                elegy.regularizers.GlobalL2(l=1e-4),
            ],
            metrics=elegy.metrics.SparseCategoricalAccuracy(),
            optimizer=optax.adamw(1e-3),
            run_eagerly=True,
        )

        X = np.random.uniform(size=(5, 7, 7))
        y = np.random.randint(10, size=(5,))

        history = model.fit(
            x=X,
            y=y,
            epochs=1,
            steps_per_epoch=1,
            batch_size=5,
            validation_data=(X, y),
            shuffle=True,
            verbose=1,
        )

        logs = model.evaluate(X, y)

        eval_acc = logs["sparse_categorical_accuracy"]
        predict_acc = (model.predict(X).argmax(-1) == y).mean()

        assert eval_acc == predict_acc

<<<<<<< HEAD
    def test_cloudpickle(self):
        model = elegy.Model(
            module=MLP(n1=3, n2=1),
            loss=[
                elegy.losses.SparseCategoricalCrossentropy(from_logits=True),
                elegy.regularizers.GlobalL2(l=1e-4),
            ],
            metrics=elegy.metrics.SparseCategoricalAccuracy(),
            optimizer=optax.adamw(1e-3),
=======
    def test_optimizer(self):
        optax_op = optax.adam(1e-3)
        lr_schedule = lambda step, epoch: step / 3

        optimizer = elegy.Optimizer(optax_op, lr_schedule=lr_schedule)

        params = np.random.uniform((3, 4))
        grads = np.random.uniform((3, 4))

        params = optimizer(params, grads)
        assert jnp.allclose(optimizer.get_effective_learning_rate(), 1 / 3)

        params = optimizer(params, grads)
        assert jnp.allclose(optimizer.get_effective_learning_rate(), 2 / 3)

        params = optimizer(params, grads)
        assert jnp.allclose(optimizer.get_effective_learning_rate(), 3 / 3)

    def test_optimizer_epoch(self):
        optax_op = optax.adam(1e-3)
        lr_schedule = lambda step, epoch: epoch

        optimizer = elegy.Optimizer(
            optax_op, lr_schedule=lr_schedule, steps_per_epoch=2
        )

        params = np.random.uniform((3, 4))
        grads = np.random.uniform((3, 4))

        params = optimizer.init(params, grads)
        assert jnp.allclose(optimizer.get_effective_learning_rate(), 0)

        params = optimizer(params, grads)
        assert jnp.allclose(optimizer.get_effective_learning_rate(), 0)

        params = optimizer(params, grads)
        assert jnp.allclose(optimizer.get_effective_learning_rate(), 1)

        params = optimizer(params, grads)
        assert jnp.allclose(optimizer.get_effective_learning_rate(), 1)

    def test_optimizer_chain(self):

        optimizer = elegy.Optimizer(
            optax.sgd(0.1),
            optax.clip(0.5),
        )

        params = np.zeros(shape=(3, 4))
        grads = np.ones(shape=(3, 4)) * 100_000

        params = optimizer(params, grads)

        assert np.all(-0.5 <= params) and np.all(params <= 0.5)

    def test_lr_logging(self):
        model = elegy.Model(
            module=MLP(n1=3, n2=1),
            loss=elegy.losses.SparseCategoricalCrossentropy(from_logits=True),
            metrics=elegy.metrics.SparseCategoricalAccuracy(),
            optimizer=elegy.Optimizer(
                optax.adamw(1.0, b1=0.95),
                lr_schedule=lambda step, epoch: jnp.array(1e-3),
            ),
>>>>>>> 14fba6cf
            run_eagerly=True,
        )

        X = np.random.uniform(size=(5, 7, 7))
<<<<<<< HEAD
        y0 = model.predict(X)

        model_pkl = cloudpickle.dumps(model)
        newmodel = cloudpickle.loads(model_pkl)

        y1 = newmodel.predict(X)
        assert np.all(y0 == y1)
=======
        y = np.random.randint(10, size=(5,))

        history = model.fit(
            x=X,
            y=y,
            epochs=1,
            steps_per_epoch=1,
            batch_size=5,
            validation_data=(X, y),
            shuffle=True,
            verbose=0,
        )

        assert "lr" in history.history
        assert np.allclose(history.history["lr"], 1e-3)
>>>>>>> 14fba6cf
<|MERGE_RESOLUTION|>--- conflicted
+++ resolved
@@ -65,7 +65,6 @@
 
         assert eval_acc == predict_acc
 
-<<<<<<< HEAD
     def test_cloudpickle(self):
         model = elegy.Model(
             module=MLP(n1=3, n2=1),
@@ -75,7 +74,19 @@
             ],
             metrics=elegy.metrics.SparseCategoricalAccuracy(),
             optimizer=optax.adamw(1e-3),
-=======
+            run_eagerly=True,
+        )
+
+        X = np.random.uniform(size=(5, 7, 7))
+
+        y0 = model.predict(X)
+
+        model_pkl = cloudpickle.dumps(model)
+        newmodel = cloudpickle.loads(model_pkl)
+
+        y1 = newmodel.predict(X)
+        assert np.all(y0 == y1)
+
     def test_optimizer(self):
         optax_op = optax.adam(1e-3)
         lr_schedule = lambda step, epoch: step / 3
@@ -140,20 +151,10 @@
                 optax.adamw(1.0, b1=0.95),
                 lr_schedule=lambda step, epoch: jnp.array(1e-3),
             ),
->>>>>>> 14fba6cf
             run_eagerly=True,
         )
 
         X = np.random.uniform(size=(5, 7, 7))
-<<<<<<< HEAD
-        y0 = model.predict(X)
-
-        model_pkl = cloudpickle.dumps(model)
-        newmodel = cloudpickle.loads(model_pkl)
-
-        y1 = newmodel.predict(X)
-        assert np.all(y0 == y1)
-=======
         y = np.random.randint(10, size=(5,))
 
         history = model.fit(
@@ -168,5 +169,4 @@
         )
 
         assert "lr" in history.history
-        assert np.allclose(history.history["lr"], 1e-3)
->>>>>>> 14fba6cf
+        assert np.allclose(history.history["lr"], 1e-3)