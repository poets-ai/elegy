--- conflicted
+++ resolved
@@ -8,61 +8,6 @@
 
 
 class Metric(hk.Module, Deferable):
-<<<<<<< HEAD
-    """Encapsulates metric logic and state.
-
-Usage:
-```python
-m = SomeMetric(...)
-for input in ...:
-    m.update_state(input)
-print('Final result: ', m.result().numpy())
-```
-Usage with elegy API:
-```python
-import haiku as hk
-import jax
-from jax.experimental import optix
-
-def module_fn(x):
-    return hk.Sequential([
-        hk.Linear(64), 
-        jax.nn.relu,
-        hk.Linear(64), 
-        jax.nn.relu,
-        hk.Linear(10), 
-        jax.nn.softmax,
-    ])(x)
-
-model = elegy.Model(
-    module_fn,
-    optimizer=optix.rmsprop(0.01)
-    loss=elegy.losses.CategoricalCrossentropy(),
-    metrics=elegy.metrics.Accuracy.defer(),
-)
-```
-To be implemented by subclasses:
-
-- `call()`: Contains the logic and computation of the actual metric
-
-Example subclass implementation:
-
-```python
-class Accuracy(elegy.Metric):
-    def call(self, y_true, y_pred):
-
-        total = hk.get_state("total", [], jnp.zeros)
-        count = hk.get_state("count", [], jnp.zeros)
-
-        total += jnp.sum(y_true == y_pred)
-        count += jnp.prod(y_true.shape)
-
-        hk.set_state("total", total)
-        hk.set_state("count", count)
-
-        return total / count
-```
-=======
     """
     Encapsulates metric logic and state.
 
@@ -123,7 +68,6 @@
 
             return total / count
     ```
->>>>>>> a5d82984
     """
 
     def __init__(
