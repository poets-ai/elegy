--- conflicted
+++ resolved
@@ -4,11 +4,6 @@
 from abc import ABCMeta, abstractmethod
 from contextlib import contextmanager
 from dataclasses import dataclass
-<<<<<<< HEAD
-=======
-from io import StringIO
-import copy
->>>>>>> 124683fd
 
 import jax
 import jax.numpy as jnp
@@ -500,18 +495,7 @@
     ) -> ParameterCollection:
         """
         Recursively collects a dictionary with the parameters of this module
-<<<<<<< HEAD
         grouped by collection.
-=======
-        and all submodules within it.
-
-        Arguments:
-            trainable: If True returns only trainable weights.
-                       If False returns only non-trainable parameters.
-                       If None (Default) returns all parameters.
-
-        Returns: A nested dictionary of parameter_name:parameters pairs
->>>>>>> 124683fd
         """
 
         # find all existing collections
@@ -533,31 +517,9 @@
 
         return params
 
-<<<<<<< HEAD
     def set_parameters(self, parameter_collection: ParameterCollection) -> None:
         """
         Recursively sets all the parameters of this module.
-=======
-    def set_parameters(
-        self,
-        values: types.Parameters,
-        check_missing: tp.Optional[bool] = False,
-        check_shapes: tp.Optional[bool] = True,
-        ignore_on_error: tp.Optional[tp.Union[bool, "silent"]] = False,
-    ) -> None:
-        """
-        Recursively sets the parameters of this module
-        and all submodules within it given a dictionary with a corresponding
-        structure.
-
-        Arguments:
-            values: A nested dictionary as returned by get_parameters()
-            check_missing: If True will check if the new set of parameters is complete. Default: False
-            check_shapes: If True (Default) will check if the new parameters have the same shape as the old ones
-            ignore_on_error: If True will set only parameters that have a matching shape, ignoring mismatches and missing parameters.
-                             If "silent" will not even print a warning.
-                             If False (Default) will raise a ValueError on shape mismatch or missing parameter.
->>>>>>> 124683fd
         """
 
         def check_shapes_f(module: Module, values: tp.Dict[str, tp.Any]):
@@ -727,215 +689,6 @@
         LOCAL.inside_call = prev_inside_call
 
 
-<<<<<<< HEAD
-=======
-def init_context(can_update: bool = True) -> tp.ContextManager[None]:
-    return _init_context(can_update=can_update)
-
-
-@contextmanager
-def _init_context(can_update: bool = True) -> tp.Iterator[None]:
-    prev_initializing = LOCAL.initializing
-    prev_accept_updates = LOCAL.can_update
-
-    LOCAL.initializing = True
-    LOCAL.can_update = can_update
-
-    try:
-        yield
-    finally:
-        LOCAL.initializing = prev_initializing
-        LOCAL.can_update = prev_accept_updates
-
-
-def get_dynamic_context() -> "DynamicContext":
-    return LOCAL.dynamic_context()
-
-
-def get_static_context() -> "StaticContext":
-    return LOCAL.static_context()
-
-
-def set_context(static: "StaticContext", dynamic: "DynamicContext"):
-    LOCAL.set_from(static, dynamic)
-
-    def _grad_fn(parameters_tuple: tp.Tuple[tp.Dict, ...], *args, **kwargs):
-        assert isinstance(parameters_tuple, tuple)
-        assert isinstance(modules, list)
-
-
-# -------------------------------------------------------------
-# transforms
-# -------------------------------------------------------------
-
-
-def jit(
-    f: tp.Union[tp.Callable, Module],
-    modules: tp.Optional[tp.Union[Module, tp.List[Module]]] = None,
-    **kwargs,
-):
-    static_argnums = tuple(kwargs.pop("static_argnums", ()))
-
-    if modules is None:
-        modules = []
-    elif isinstance(modules, Module):
-        modules = [modules]
-
-    if isinstance(f, Module):
-
-        if modules is not None and f not in modules:
-            modules.append(f)
-        elif modules is None:
-            modules = [f]
-
-    if len(modules) < 1:
-        raise ValueError("No module specified")
-
-    static_argnums = (0, 1) + tuple(i + 4 for i in static_argnums)
-
-    def _jit_fn(
-        states_tuple: tp.Tuple[FrozenDict[str, tp.Any], ...],
-        statics: StaticContext,
-        dynamics: DynamicContext,
-        parameters_tuple: tp.Tuple[tp.Dict, ...],
-        *args,
-    ) -> tp.Tuple[tp.Any, DynamicContext, tp.Tuple]:
-        assert isinstance(modules, list)
-
-        # states_tuple is not set because its static, therefore no need to propagate down
-
-        # set global state
-        set_context(statics, dynamics)
-
-        # set params to modules
-        for module, parameters in zip(modules, parameters_tuple):
-            module.set_parameters(parameters, check_missing=False, check_shapes=False)
-
-        outputs = f(*args)
-
-        parameters_tuple = tuple(module.get_parameters() for module in modules)
-
-        return (
-            outputs,
-            get_dynamic_context(),
-            parameters_tuple,
-        )
-
-    jit_fn = jax.jit(_jit_fn, static_argnums, **kwargs)
-
-    @functools.wraps(f)
-    def wrapper(*args):
-        assert isinstance(modules, list)
-
-        states_tuple = utils.to_static(
-            tuple(FrozenDict(module._get_module_states()) for module in modules)
-        )
-        statics = get_static_context()
-        dynamics = get_dynamic_context()
-        parameters_tuple = tuple(module.get_parameters() for module in modules)
-        # static_argnums
-
-        outputs, dynamics, parameters_tuple = jit_fn(
-            states_tuple,
-            statics,
-            dynamics,
-            parameters_tuple,
-            *args,
-        )
-
-        statics = get_static_context()
-        # set global state
-        set_context(statics, dynamics)
-
-        # set params to modules
-        for module, parameters in zip(modules, parameters_tuple):
-            module.set_parameters(parameters, check_missing=False, check_shapes=False)
-
-        return outputs
-
-    return wrapper
-
-
-def get_trainable_parameters(modules: tp.List[Module]) -> tp.List[tp.Any]:
-    return [module.get_parameters(trainable=True) for module in modules]
-
-
-def value_and_grad(
-    f: tp.Union[tp.Callable, Module],
-    modules: tp.Optional[tp.Union[Module, tp.List[Module]]] = None,
-    parameters_fn: tp.Callable[
-        [tp.List[Module]], tp.List[tp.Any]
-    ] = get_trainable_parameters,
-    **kwargs,
-):
-    is_list = isinstance(modules, tp.List)
-
-    if modules is None:
-        modules = []
-    elif isinstance(modules, Module):
-        modules = [modules]
-
-    if isinstance(f, Module):
-
-        if modules is not None and f not in modules:
-            modules.append(f)
-        elif modules is None:
-            modules = [f]
-
-    assert len(modules) > 0
-
-    def _grad_fn(parameters_tuple: tp.Tuple[tp.Dict, ...], *args, **kwargs):
-        assert isinstance(parameters_tuple, tuple)
-        assert isinstance(modules, list)
-
-        # set traced parameters
-        for module, parameters in zip(modules, parameters_tuple):
-            module.set_parameters(parameters, check_missing=False, check_shapes=False)
-
-        outputs = f(*args, **kwargs)
-
-        loss = outputs[0] if isinstance(outputs, tuple) else outputs
-
-        parameters_tuple = tuple(module.get_parameters() for module in modules)
-
-        return loss, (
-            outputs,
-            get_static_context(),
-            get_dynamic_context(),
-            parameters_tuple,
-        )
-
-    kwargs["has_aux"] = True
-    grad_fn = jax.value_and_grad(_grad_fn, **kwargs)
-
-    @functools.wraps(f)
-    def wrapper(*args, **kwargs):
-        assert isinstance(modules, list)
-
-        parameters_tuple = tuple(parameters_fn(modules))
-
-        (_loss, (outputs, statics, dynamics, parameters_tuple)), grads = grad_fn(
-            parameters_tuple, *args, **kwargs
-        )
-
-        parameters_tuple
-
-        # set global state
-        set_context(statics, dynamics)
-
-        # set original untraced parameters
-        for module, parameters in zip(modules, parameters_tuple):
-            module.set_parameters(parameters, check_missing=False, check_shapes=False)
-
-        if not is_list:
-            grads = grads[0]
-
-        return outputs, grads
-
-    return wrapper
-
-
->>>>>>> 124683fd
 # ------------------------------------------------------------------------
 # utils
 # ------------------------------------------------------------------------
