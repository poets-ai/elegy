from elegy import types
import typing as tp
import jax
import jax.numpy as jnp
from elegy import utils
from elegy.losses.loss import Loss, Reduction


def binary_crossentropy(
    y_true: jnp.ndarray, y_pred: jnp.ndarray, from_logits: bool = False
) -> jnp.ndarray:

    if from_logits:
        return -jnp.mean(y_true * y_pred - jnp.logaddexp(0.0, y_pred), axis=-1)

    y_pred = jnp.clip(y_pred, utils.EPSILON, 1.0 - utils.EPSILON)
    return -jnp.mean(
        y_true * jnp.log(y_pred) + (1 - y_true) * jnp.log(1 - y_pred), axis=-1
    )


class BinaryCrossentropy(Loss):
    """
    Computes the cross-entropy loss between true labels and predicted labels.
    Use this cross-entropy loss when there are only two label classes (assumed to
    be 0 and 1). For each example, there should be a single floating-point value
    per prediction.
    In the snippet below, each of the four examples has only a single
    floating-pointing value, and both `y_pred` and `y_true` have the shape
    `[batch_size]`.

    Usage:
    ```python
    y_true = jnp.array([[0., 1.], [0., 0.]])
    y_pred = jnp.array[[0.6, 0.4], [0.4, 0.6]])

    # Using 'auto'/'sum_over_batch_size' reduction type.
    bce = elegy.losses.BinaryCrossentropy()
    result = bce(y_true, y_pred)
    assert jnp.isclose(result, 0.815, rtol=0.01)

    # Calling with 'sample_weight'.
    bce = elegy.losses.BinaryCrossentropy()
    result = bce(y_true, y_pred, sample_weight=jnp.array([1, 0]))
    assert jnp.isclose(result, 0.458, rtol=0.01)

    # Using 'sum' reduction type.
    bce = elegy.losses.BinaryCrossentropy(reduction=elegy.losses.Reduction.SUM)
    result = bce(y_true, y_pred)
    assert jnp.isclose(result, 1.630, rtol=0.01)

    # Using 'none' reduction type.
    bce = elegy.losses.BinaryCrossentropy(reduction=elegy.losses.Reduction.NONE)
    result = bce(y_true, y_pred)
    assert jnp.all(jnp.isclose(result, [0.916, 0.713], rtol=0.01))
    ```


    Usage with the `Elegy` API:
    ```python
    model = elegy.Model(
        module_fn,
        loss=elegy.losses.BinaryCrossentropy(),
        metrics=elegy.metrics.Accuracy.defer(),
        optimizer=optix.adam(1e-3),
    )
    ```
    """

    def __init__(
        self,
<<<<<<< HEAD
        from_logits: bool = False,
        label_smoothing: float = 0,
        reduction: tp.Optional[Reduction] = None,
        name: tp.Optional[str] = None,
        weight: tp.Optional[float] = None,
        on: tp.Optional[types.IndexLike] = None,
=======
        from_logits=False,
        label_smoothing: float = 0,
        reduction: tp.Optional[Reduction] = None,
        name: tp.Optional[str] = None,
>>>>>>> cd2359d8
    ):
        """
        Initializes `CategoricalCrossentropy` instance.
        
        Arguments:
            from_logits: Whether `y_pred` is expected to be a logits tensor. By
                default, we assume that `y_pred` encodes a probability distribution.
                **Note - Using from_logits=True is more numerically stable.**
            label_smoothing: Float in [0, 1]. When > 0, label values are smoothed,
                meaning the confidence on label values are relaxed. e.g.
                `label_smoothing=0.2` means that we will use a value of `0.1` for label
                `0` and `0.9` for label `1`"
            reduction: (Optional) Type of `elegy.losses.Reduction` to apply to
                loss. Default value is `SUM_OVER_BATCH_SIZE`. Indicates that the reduction
                option will be determined by the usage context. For almost all cases
                this defaults to `SUM_OVER_BATCH_SIZE`. When used with
                `tf.distribute.Strategy`, outside of built-in training loops such as
                `elegy` `compile` and `fit`, ` or `SUM_OVER_BATCH_SIZE`
                will raise an error.
            name: Optional name for the op.
            weight: Optional weight contribution for the total loss. Defaults to `1`.
            on: A string or integer, or iterable of string or integers, that
                indicate how to index/filter the `y_true` and `y_pred`
                arguments before passing them to `call`. For example if `on = "a"` then
                `y_true = y_true["a"]`. If `on` is an iterable
                the structures will be indexed iteratively, for example if `on = ["a", 0, "b"]`
                then `y_true = y_true["a"][0]["b"]`, same for `y_pred`. For more information
                check out [Keras-like behavior](https://poets-ai.github.io/elegy/guides/modules-losses-metrics/#keras-like-behavior).
        """
        super().__init__(reduction=reduction, name=name, weight=weight, on=on)
        self._from_logits = from_logits
        self._label_smoothing = label_smoothing

    def call(
        self,
        y_true: jnp.ndarray,
        y_pred: jnp.ndarray,
        sample_weight: tp.Optional[jnp.ndarray] = None,
    ) -> jnp.ndarray:
        """
        Invokes the `BinaryCrossentropy` instance.

        Arguments:
            y_true: Ground truth values.
            y_pred: The predicted values.
            sample_weight: Acts as a
                coefficient for the loss. If a scalar is provided, then the loss is
                simply scaled by the given value. If `sample_weight` is a tensor of size
                `[batch_size]`, then the total loss for each sample of the batch is
                rescaled by the corresponding element in the `sample_weight` vector. If
                the shape of `sample_weight` is `[batch_size, d0, .. dN-1]` (or can be
                broadcasted to this shape), then each loss element of `y_pred` is scaled
                by the corresponding value of `sample_weight`. (Note on`dN-1`: all loss
                functions reduce by 1 dimension, usually axis=-1.)
        Returns:
            Loss values per sample.
        """

        return binary_crossentropy(y_true, y_pred, from_logits=self._from_logits)<|MERGE_RESOLUTION|>--- conflicted
+++ resolved
@@ -69,19 +69,12 @@
 
     def __init__(
         self,
-<<<<<<< HEAD
         from_logits: bool = False,
         label_smoothing: float = 0,
         reduction: tp.Optional[Reduction] = None,
         name: tp.Optional[str] = None,
         weight: tp.Optional[float] = None,
         on: tp.Optional[types.IndexLike] = None,
-=======
-        from_logits=False,
-        label_smoothing: float = 0,
-        reduction: tp.Optional[Reduction] = None,
-        name: tp.Optional[str] = None,
->>>>>>> cd2359d8
     ):
         """
         Initializes `CategoricalCrossentropy` instance.
