from elegy import types
from elegy import utils
import typing as tp

import jax.numpy as jnp
import numpy as np

from elegy.metrics.mean import Mean
from elegy.metrics.accuracy import accuracy


<<<<<<< HEAD
def binary_accuracy(y_true, y_pred, threshold=0.5):
    """Calculates how often predictions matches binary labels.
    Standalone usage:
    >>> y_true = [[1], [1], [0], [0]]
    >>> y_pred = [[1], [1], [0], [0]]
    >>> m = tf.keras.metrics.binary_accuracy(y_true, y_pred)
    >>> assert m.shape == (4,)
    >>> m.numpy()
    array([1., 1., 1., 1.], dtype=float32)
    Args:
      y_true: Ground truth values. shape = `[batch_size, d0, .. dN]`.
      y_pred: The predicted values. shape = `[batch_size, d0, .. dN]`.
      threshold: (Optional) Float representing the threshold for deciding whether
        prediction values are 1 or 0.
    Returns:
      Binary accuracy values. shape = `[batch_size, d0, .. dN-1]`
    """
=======
def binary_accuracy(
    y_true: np.ndarray, y_pred: np.ndarray, threshold: float = 0.5
) -> np.ndarray:
    """
    Calculates how often predictions matches binary labels.
    
    Standalone usage:

    ```python
    y_true = np.array([[1], [1], [0], [0]])
    y_pred = np.array([[1], [1], [0], [0]])
    m = elegy.metrics.binary_accuracy(y_true, y_pred)
    assert m.shape == (4,)
    ```
    Arguments:
        y_true: Ground truth values. shape = `[batch_size, d0, .. dN]`.
        y_pred: The predicted values. shape = `[batch_size, d0, .. dN]`.
        threshold: Float representing the threshold for deciding whether
            prediction values are 1 or 0.
    
    Returns:
        Binary accuracy values. shape = `[batch_size, d0, .. dN-1]`
    """
    assert abs(y_pred.ndim - y_true.ndim) <= 1

    y_true, y_pred = utils.maybe_expand_dims(y_true, y_pred)

>>>>>>> 1a710eac
    y_pred = y_pred > threshold
    return jnp.mean(y_true == y_pred, axis=-1)


class BinaryAccuracy(Mean):
    """
    Calculates how often predictions matches binary labels.

    This metric creates two local variables, `total` and `count` that are used to
    compute the frequency with which `y_pred` matches `y_true`. This frequency is
    ultimately returned as `binary accuracy`: an idempotent operation that simply
    divides `total` by `count`.
    If `sample_weight` is `None`, weights default to 1.
    Use `sample_weight` of 0 to mask values.
    Args:
        name: (Optional) string name of the metric instance.
        dtype: (Optional) data type of the metric result.
        threshold: (Optional) Float representing the threshold for deciding
        whether prediction values are 1 or 0.
    Standalone usage:
    ```python
    m = elegy.metrics.BinaryAccuracy()
    result = m(
        y_true=np.array([[1], [1], [0], [0]]),
        y_pred=np.array([[0.98], [1], [0], [0.6]]),
    )
    assert result == 0.75

    m = elegy.metrics.BinaryAccuracy()
    result = m(
        y_true=np.array([[1], [1], [0], [0]]),
        y_pred=np.array([[0.98], [1], [0], [0.6]]),
        sample_weight=np.array([1, 0, 0, 1]),
    )
    assert result == 0.5
    ```
    Usage with `Model` API:
    ```python
    model = elegy.Model(
        ...
        metrics=[tf.keras.metrics.BinaryAccuracy()],
    )
    ```
    """

    def __init__(
        self, threshold: float = 0.5, on: tp.Optional[types.IndexLike] = None, **kwargs
    ):
        """
        Creates a `CategoricalAccuracy` instance.

        Arguments:
<<<<<<< HEAD
            threshold:
=======
            threshold: Float representing the threshold for deciding whether
                prediction values are 1 or 0.
>>>>>>> 1a710eac
            on: A string or integer, or iterable of string or integers, that
                indicate how to index/filter the `y_true` and `y_pred`
                arguments before passing them to `call`. For example if `on = "a"` then
                `y_true = y_true["a"]`. If `on` is an iterable
                the structures will be indexed iteratively, for example if `on = ["a", 0, "b"]`
                then `y_true = y_true["a"][0]["b"]`, same for `y_pred`. For more information
                check out [Keras-like behavior](https://poets-ai.github.io/elegy/guides/modules-losses-metrics/#keras-like-behavior).
            kwargs: Additional keyword arguments passed to Module.
        """
        super().__init__(on=on, **kwargs)
        self.threshold = threshold

    def call(
        self,
        y_true: jnp.ndarray,
        y_pred: jnp.ndarray,
        sample_weight: tp.Optional[jnp.ndarray] = None,
    ) -> jnp.ndarray:
        """
        Accumulates metric statistics. `y_true` and `y_pred` should have the same shape.

        Arguments:
            y_true: Ground truth values. shape = `[batch_size, d0, .. dN]`.
            y_pred: The predicted values. shape = `[batch_size, d0, .. dN]`.
            sample_weight: Optional `sample_weight` acts as a
                coefficient for the metric. If a scalar is provided, then the metric is
                simply scaled by the given value. If `sample_weight` is a tensor of size
                `[batch_size]`, then the metric for each sample of the batch is rescaled
                by the corresponding element in the `sample_weight` vector. If the shape
                of `sample_weight` is `[batch_size, d0, .. dN-1]` (or can be broadcasted
                to this shape), then each metric element of `y_pred` is scaled by the
                corresponding value of `sample_weight`. (Note on `dN-1`: all metric
                functions reduce by 1 dimension, usually the last axis (-1)).
        Returns:
            Array with the cumulative accuracy.
        """

        return super().call(
            values=binary_accuracy(
                y_true=y_true, y_pred=y_pred, threshold=self.threshold
            ),
            sample_weight=sample_weight,
        )<|MERGE_RESOLUTION|>--- conflicted
+++ resolved
@@ -9,25 +9,6 @@
 from elegy.metrics.accuracy import accuracy
 
 
-<<<<<<< HEAD
-def binary_accuracy(y_true, y_pred, threshold=0.5):
-    """Calculates how often predictions matches binary labels.
-    Standalone usage:
-    >>> y_true = [[1], [1], [0], [0]]
-    >>> y_pred = [[1], [1], [0], [0]]
-    >>> m = tf.keras.metrics.binary_accuracy(y_true, y_pred)
-    >>> assert m.shape == (4,)
-    >>> m.numpy()
-    array([1., 1., 1., 1.], dtype=float32)
-    Args:
-      y_true: Ground truth values. shape = `[batch_size, d0, .. dN]`.
-      y_pred: The predicted values. shape = `[batch_size, d0, .. dN]`.
-      threshold: (Optional) Float representing the threshold for deciding whether
-        prediction values are 1 or 0.
-    Returns:
-      Binary accuracy values. shape = `[batch_size, d0, .. dN-1]`
-    """
-=======
 def binary_accuracy(
     y_true: np.ndarray, y_pred: np.ndarray, threshold: float = 0.5
 ) -> np.ndarray:
@@ -55,7 +36,6 @@
 
     y_true, y_pred = utils.maybe_expand_dims(y_true, y_pred)
 
->>>>>>> 1a710eac
     y_pred = y_pred > threshold
     return jnp.mean(y_true == y_pred, axis=-1)
 
@@ -74,7 +54,7 @@
         name: (Optional) string name of the metric instance.
         dtype: (Optional) data type of the metric result.
         threshold: (Optional) Float representing the threshold for deciding
-        whether prediction values are 1 or 0.
+            whether prediction values are 1 or 0.
     Standalone usage:
     ```python
     m = elegy.metrics.BinaryAccuracy()
@@ -108,12 +88,8 @@
         Creates a `CategoricalAccuracy` instance.
 
         Arguments:
-<<<<<<< HEAD
-            threshold:
-=======
             threshold: Float representing the threshold for deciding whether
                 prediction values are 1 or 0.
->>>>>>> 1a710eac
             on: A string or integer, or iterable of string or integers, that
                 indicate how to index/filter the `y_true` and `y_pred`
                 arguments before passing them to `call`. For example if `on = "a"` then
