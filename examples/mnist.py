import os
from datetime import datetime
from typing import Any, Generator, Mapping, Tuple

import dataget
import haiku as hk
import jax
import jax.numpy as jnp
import matplotlib.pyplot as plt
import numpy as np
from tensorboardX.writer import SummaryWriter
import typer
from jax.experimental import optix

import elegy
from utils import plot_history


def main(debug: bool = False, eager: bool = False, logdir: str = "runs"):

    if debug:
        import debugpy

        print("Waiting for debugger...")
        debugpy.listen(5678)
        debugpy.wait_for_client()

    current_time = datetime.now().strftime("%b%d_%H-%M-%S")
    logdir = os.path.join(logdir, current_time)

    X_train, y_train, X_test, y_test = dataget.image.mnist(global_cache=True).get()

    print("X_train:", X_train.shape, X_train.dtype)
    print("y_train:", y_train.shape, y_train.dtype)
    print("X_test:", X_test.shape, X_test.dtype)
    print("y_test:", y_test.shape, y_test.dtype)

    class MLP(elegy.Module):
        """Standard LeNet-300-100 MLP network."""

        def __init__(self, n1: int = 300, n2: int = 100, **kwargs):
            super().__init__(**kwargs)
            self.n1 = n1
            self.n2 = n2

        def call(self, image: jnp.ndarray):

            image = image.astype(jnp.float32) / 255.0

            mlp = hk.Sequential(
                [
                    hk.Flatten(),
                    hk.Linear(self.n1),
                    jax.nn.relu,
                    hk.Linear(self.n2),
                    jax.nn.relu,
                    hk.Linear(10),
                ]
            )
            return mlp(image)

    model = elegy.Model(
        module=MLP.defer(n1=300, n2=100),
        loss=[
            elegy.losses.SparseCategoricalCrossentropy(from_logits=True),
            elegy.regularizers.GlobalL2(l=1e-4),
        ],
        metrics=elegy.metrics.SparseCategoricalAccuracy.defer(),
        optimizer=optix.rmsprop(1e-3),
        run_eagerly=eager,
    )

    history = model.fit(
        x=X_train,
        y=y_train,
        epochs=100,
        steps_per_epoch=200,
        batch_size=64,
        validation_data=(X_test, y_test),
        shuffle=True,
        callbacks=[elegy.callbacks.TensorBoard(logdir=logdir)],
    )

    plot_history(history)

    # get random samples
    idxs = np.random.randint(0, 10000, size=(9,))
    x_sample = X_test[idxs]

    # get predictions
    y_pred = model.predict(x=x_sample)

    # plot and save results
    with SummaryWriter(logdir + "/val") as tbwriter:
        figure = plt.figure(figsize=(12, 12))
        for i in range(3):
            for j in range(3):
                k = 3 * i + j
                plt.subplot(3, 3, k + 1)

<<<<<<< HEAD
                plt.title(f"{np.argmax(y_pred['outputs'][k])}")
                plt.imshow(x_sample[k], cmap="gray")
        tbwriter.add_figure("Predictions", figure, 100)
=======
            plt.title(f"{np.argmax(y_pred[k])}")
            plt.imshow(x_sample[k], cmap="gray")
>>>>>>> 2c91824f

    plt.show()

    print(
        "\n\n\nMetrics and images can be explored using tensorboard using:",
        f"\n \t\t\t tensorboard --logdir {logdir}",
    )


if __name__ == "__main__":
    typer.run(main)<|MERGE_RESOLUTION|>--- conflicted
+++ resolved
@@ -97,15 +97,9 @@
             for j in range(3):
                 k = 3 * i + j
                 plt.subplot(3, 3, k + 1)
-
-<<<<<<< HEAD
-                plt.title(f"{np.argmax(y_pred['outputs'][k])}")
+                plt.title(f"{np.argmax(y_pred[k])}")
                 plt.imshow(x_sample[k], cmap="gray")
         tbwriter.add_figure("Predictions", figure, 100)
-=======
-            plt.title(f"{np.argmax(y_pred[k])}")
-            plt.imshow(x_sample[k], cmap="gray")
->>>>>>> 2c91824f
 
     plt.show()
 
