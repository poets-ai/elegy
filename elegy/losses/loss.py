--- conflicted
+++ resolved
@@ -1,158 +1,3 @@
-<<<<<<< HEAD
-# Implementation based on Tensorflow Keras:
-# https://github.com/tensorflow/tensorflow/blob/v2.2.0/tensorflow/python/keras/losses.py#L44-L201
-
-from abc import abstractmethod
-from elegy import module
-import functools
-import numpy as np
-
-from numpy.lib.arraysetops import isin
-from elegy import types
-from enum import Enum
-import re
-import typing as tp
-
-
-import jax.numpy as jnp
-
-from elegy import utils
-
-
-class Reduction(Enum):
-    """
-    Types of loss reduction.
-
-    Contains the following values:
-    * `NONE`: Weighted losses with one dimension reduced (axis=-1, or axis
-        specified by loss function). When this reduction type used with built-in
-        Keras training loops like `fit`/`evaluate`, the unreduced vector loss is
-        passed to the optimizer but the reported loss will be a scalar value.
-    * `SUM`: Scalar sum of weighted losses.
-    * `SUM_OVER_BATCH_SIZE`: Scalar `SUM` divided by number of elements in losses.
-    """
-
-    # AUTO = "auto"
-    NONE = "none"
-    SUM = "sum"
-    SUM_OVER_BATCH_SIZE = "sum_over_batch_size"
-
-    @classmethod
-    def all(cls):
-        return (
-            # cls.AUTO,
-            cls.NONE,
-            cls.SUM,
-            cls.SUM_OVER_BATCH_SIZE,
-        )
-
-    @classmethod
-    def validate(cls, key):
-        if key not in cls.all():
-            raise ValueError("Invalid Reduction Key %s." % key)
-
-
-class Loss(module.Module):
-    """
-    Loss base class.
-
-    To be implemented by subclasses:
-
-    * `call()`: Contains the logic for loss calculation.
-
-    Example subclass implementation:
-
-    ```python
-    class MeanSquaredError(Loss):
-        def call(self, y_true, y_pred):
-            return jnp.mean(jnp.square(y_pred - y_true), axis=-1)
-    ```
-
-    Please see the [Modules, Losses, and Metrics Guide]
-    (https://poets-ai.github.io/elegy/guides/modules-losses-metrics/#losses) for more
-    details on this.
-    """
-
-    def __init__(
-        self,
-        reduction: tp.Optional[Reduction] = None,
-        weight: tp.Optional[float] = None,
-        on: tp.Optional[types.IndexLike] = None,
-        **kwargs,
-    ):
-        """
-        Initializes `Loss` class.
-
-        Arguments:
-            reduction: (Optional) Type of `elegy.losses.Reduction` to apply to
-                loss. Default value is `SUM_OVER_BATCH_SIZE`. For almost all cases
-                this defaults to `SUM_OVER_BATCH_SIZE`.
-            weight: Optional weight contribution for the total loss. Defaults to `1`.
-            on: A string or integer, or iterable of string or integers, that
-                indicate how to index/filter the `y_true` and `y_pred`
-                arguments before passing them to `call`. For example if `on = "a"` then
-                `y_true = y_true["a"]`. If `on` is an iterable
-                the structures will be indexed iteratively, for example if `on = ["a", 0, "b"]`
-                then `y_true = y_true["a"][0]["b"]`, same for `y_pred`. For more information
-                check out [Keras-like behavior](https://poets-ai.github.io/elegy/guides/modules-losses-metrics/#keras-like-behavior).
-        """
-        super().__init__(**kwargs)
-        self.weight = weight if weight is not None else 1.0
-        self._reduction = (
-            reduction if reduction is not None else Reduction.SUM_OVER_BATCH_SIZE
-        )
-        self._labels_filter = (on,) if isinstance(on, (str, int)) else on
-
-    def __call__(
-        self,
-        *args,
-        **kwargs,
-    ):
-
-        if self._labels_filter is not None:
-            if "y_true" in kwargs and kwargs["y_true"] is not None:
-                for index in self._labels_filter:
-                    kwargs["y_true"] = kwargs["y_true"][index]
-
-            if "y_pred" in kwargs and kwargs["y_pred"] is not None:
-                for index in self._labels_filter:
-                    kwargs["y_pred"] = kwargs["y_pred"][index]
-
-        values = super().__call__(*args, **kwargs)
-
-        sample_weight: tp.Optional[jnp.ndarray] = kwargs.get("sample_weight", None)
-
-        if isinstance(values, tp.Dict):
-            return {
-                key: reduce_loss(values, sample_weight, self.weight, self._reduction)
-                for key, values in values.items()
-            }
-        else:
-            return reduce_loss(values, sample_weight, self.weight, self._reduction)
-
-    @abstractmethod
-    def call(self, *args, **kwargs) -> tp.Any:
-        ...
-
-
-def reduce_loss(values, sample_weight, weight, reduction):
-
-    values: jnp.ndarray = jnp.asarray(values)
-
-    if sample_weight is not None:
-        values *= sample_weight
-
-    if reduction == Reduction.NONE:
-        loss = values
-    elif reduction == Reduction.SUM:
-        loss = jnp.sum(values)
-    elif reduction == Reduction.SUM_OVER_BATCH_SIZE:
-        loss = jnp.sum(values) / jnp.prod(values.shape)
-    else:
-        raise ValueError(f"Invalid reduction '{reduction}'")
-
-    return loss * weight
-=======
 # Implementation based on Tensorflow Keras:
 # https://github.com/tensorflow/tensorflow/blob/v2.2.0/tensorflow/python/keras/losses.py#L44-L201
 
@@ -308,5 +153,4 @@
     else:
         raise ValueError(f"Invalid reduction '{reduction}'")
 
-    return loss * weight
->>>>>>> d3e6ebba
+    return loss * weight