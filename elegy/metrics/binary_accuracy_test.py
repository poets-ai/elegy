<<<<<<< HEAD
from unittest import TestCase

import jax.numpy as jnp
import tensorflow.keras as tfk
import numpy as np

import elegy
from elegy.testing_utils import transform_and_run


class BinaryCrossentropyTest(TestCase):
    @transform_and_run
    def test_compatibility(self):

        y_true = (np.random.uniform(0, 1, size=(5, 6, 7)) > 0.5).astype(np.float32)
        y_pred = np.random.uniform(0, 1, size=(5, 6, 7))
        sample_weight = np.random.uniform(0, 1, size=(5, 6))

        assert np.allclose(
            tfk.metrics.BinaryAccuracy()(y_true, y_pred),
            elegy.metrics.BinaryAccuracy()(y_true, y_pred),
        )

        assert np.allclose(
            tfk.metrics.BinaryAccuracy(threshold=0.3)(y_true, y_pred),
            elegy.metrics.BinaryAccuracy(threshold=0.3)(y_true, y_pred),
        )

        assert np.allclose(
            tfk.metrics.BinaryAccuracy(threshold=0.3)(
                y_true, y_pred, sample_weight=sample_weight
            ),
            elegy.metrics.BinaryAccuracy(threshold=0.3)(
                y_true, y_pred, sample_weight=sample_weight
            ),
        )

    @transform_and_run
    def test_cummulative(self):

        tm = tfk.metrics.BinaryAccuracy(threshold=0.3)
        em = elegy.metrics.BinaryAccuracy(threshold=0.3)

        # 1st run
        y_true = (np.random.uniform(0, 1, size=(5, 6, 7)) > 0.5).astype(np.float32)
        y_pred = np.random.uniform(0, 1, size=(5, 6, 7))
        sample_weight = np.random.uniform(0, 1, size=(5, 6))

        assert np.allclose(
            tm(y_true, y_pred, sample_weight=sample_weight),
            em(y_true, y_pred, sample_weight=sample_weight),
        )

        # 2nd run
        y_true = (np.random.uniform(0, 1, size=(5, 6, 7)) > 0.5).astype(np.float32)
        y_pred = np.random.uniform(0, 1, size=(5, 6, 7))
        sample_weight = np.random.uniform(0, 1, size=(5, 6))

        assert np.allclose(
            tm(y_true, y_pred, sample_weight=sample_weight),
            em(y_true, y_pred, sample_weight=sample_weight),
        )
=======
from unittest import TestCase

import jax.numpy as jnp
import tensorflow.keras as tfk
import numpy as np

import elegy
from elegy.testing_utils import transform_and_run


class BinaryCrossentropyTest(TestCase):
    @transform_and_run
    def test_example(self):
        y_true = np.array([[1], [1], [0], [0]])
        y_pred = np.array([[1], [1], [0], [0]])
        m = elegy.metrics.binary_accuracy(y_true, y_pred)
        assert m.shape == (4,)

        m = elegy.metrics.BinaryAccuracy()
        result = m(
            y_true=np.array([[1], [1], [0], [0]]),
            y_pred=np.array([[0.98], [1], [0], [0.6]]),
        )
        assert result == 0.75

        m = elegy.metrics.BinaryAccuracy()
        result = m(
            y_true=np.array([[1], [1], [0], [0]]),
            y_pred=np.array([[0.98], [1], [0], [0.6]]),
            sample_weight=np.array([1, 0, 0, 1]),
        )
        assert result == 0.5

    @transform_and_run
    def test_compatibility(self):

        y_true = (np.random.uniform(0, 1, size=(5, 6, 7)) > 0.5).astype(np.float32)
        y_pred = np.random.uniform(0, 1, size=(5, 6, 7))
        sample_weight = np.random.uniform(0, 1, size=(5, 6))

        assert np.allclose(
            tfk.metrics.BinaryAccuracy()(y_true, y_pred),
            elegy.metrics.BinaryAccuracy()(y_true, y_pred),
        )

        assert np.allclose(
            tfk.metrics.BinaryAccuracy(threshold=0.3)(y_true, y_pred),
            elegy.metrics.BinaryAccuracy(threshold=0.3)(y_true, y_pred),
        )

        assert np.allclose(
            tfk.metrics.BinaryAccuracy(threshold=0.3)(
                y_true, y_pred, sample_weight=sample_weight
            ),
            elegy.metrics.BinaryAccuracy(threshold=0.3)(
                y_true, y_pred, sample_weight=sample_weight
            ),
        )

    @transform_and_run
    def test_cummulative(self):

        tm = tfk.metrics.BinaryAccuracy(threshold=0.3)
        em = elegy.metrics.BinaryAccuracy(threshold=0.3)

        # 1st run
        y_true = (np.random.uniform(0, 1, size=(5, 6, 7)) > 0.5).astype(np.float32)
        y_pred = np.random.uniform(0, 1, size=(5, 6, 7))
        sample_weight = np.random.uniform(0, 1, size=(5, 6))

        assert np.allclose(
            tm(y_true, y_pred, sample_weight=sample_weight),
            em(y_true, y_pred, sample_weight=sample_weight),
        )

        # 2nd run
        y_true = (np.random.uniform(0, 1, size=(5, 6, 7)) > 0.5).astype(np.float32)
        y_pred = np.random.uniform(0, 1, size=(5, 6, 7))
        sample_weight = np.random.uniform(0, 1, size=(5, 6))

        assert np.allclose(
            tm(y_true, y_pred, sample_weight=sample_weight),
            em(y_true, y_pred, sample_weight=sample_weight),
        )
>>>>>>> 1a710eac
<|MERGE_RESOLUTION|>--- conflicted
+++ resolved
@@ -1,67 +1,3 @@
-<<<<<<< HEAD
-from unittest import TestCase
-
-import jax.numpy as jnp
-import tensorflow.keras as tfk
-import numpy as np
-
-import elegy
-from elegy.testing_utils import transform_and_run
-
-
-class BinaryCrossentropyTest(TestCase):
-    @transform_and_run
-    def test_compatibility(self):
-
-        y_true = (np.random.uniform(0, 1, size=(5, 6, 7)) > 0.5).astype(np.float32)
-        y_pred = np.random.uniform(0, 1, size=(5, 6, 7))
-        sample_weight = np.random.uniform(0, 1, size=(5, 6))
-
-        assert np.allclose(
-            tfk.metrics.BinaryAccuracy()(y_true, y_pred),
-            elegy.metrics.BinaryAccuracy()(y_true, y_pred),
-        )
-
-        assert np.allclose(
-            tfk.metrics.BinaryAccuracy(threshold=0.3)(y_true, y_pred),
-            elegy.metrics.BinaryAccuracy(threshold=0.3)(y_true, y_pred),
-        )
-
-        assert np.allclose(
-            tfk.metrics.BinaryAccuracy(threshold=0.3)(
-                y_true, y_pred, sample_weight=sample_weight
-            ),
-            elegy.metrics.BinaryAccuracy(threshold=0.3)(
-                y_true, y_pred, sample_weight=sample_weight
-            ),
-        )
-
-    @transform_and_run
-    def test_cummulative(self):
-
-        tm = tfk.metrics.BinaryAccuracy(threshold=0.3)
-        em = elegy.metrics.BinaryAccuracy(threshold=0.3)
-
-        # 1st run
-        y_true = (np.random.uniform(0, 1, size=(5, 6, 7)) > 0.5).astype(np.float32)
-        y_pred = np.random.uniform(0, 1, size=(5, 6, 7))
-        sample_weight = np.random.uniform(0, 1, size=(5, 6))
-
-        assert np.allclose(
-            tm(y_true, y_pred, sample_weight=sample_weight),
-            em(y_true, y_pred, sample_weight=sample_weight),
-        )
-
-        # 2nd run
-        y_true = (np.random.uniform(0, 1, size=(5, 6, 7)) > 0.5).astype(np.float32)
-        y_pred = np.random.uniform(0, 1, size=(5, 6, 7))
-        sample_weight = np.random.uniform(0, 1, size=(5, 6))
-
-        assert np.allclose(
-            tm(y_true, y_pred, sample_weight=sample_weight),
-            em(y_true, y_pred, sample_weight=sample_weight),
-        )
-=======
 from unittest import TestCase
 
 import jax.numpy as jnp
@@ -145,5 +81,4 @@
         assert np.allclose(
             tm(y_true, y_pred, sample_weight=sample_weight),
             em(y_true, y_pred, sample_weight=sample_weight),
-        )
->>>>>>> 1a710eac
+        )