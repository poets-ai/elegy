# Implementation based on tf.keras.engine.training.py
# https://github.com/tensorflow/tensorflow/blob/v2.2.0/tensorflow/python/keras/engine/training.py

import copy
import typing as tp
from functools import partial

import haiku as hk
import jax
import jax.numpy as jnp
import numpy as np
from jax.experimental import optix

from elegy.losses import loss_modes
from elegy.metrics import metric_modes

from . import utils
from .data import DataHandler, unpack_x_y_sample_weight, train_validation_split
from .metrics.metric_modes import get_mode_function
from .callbacks import CallbackList


class Model(object):
    _model_fn: tp.Callable
    _model_transform: hk.TransformedWithState
    _loss_fn: tp.Callable
    _metrics: tp.Optional[hk.TransformedWithState]
    _optimizer: optix.GradientTransformation
    _rngs: hk.PRNGSequence
    _params: tp.Optional[hk.Params]
    _state: tp.Optional[hk.State]
    _optimizer_state: tp.Optional[optix.OptState]
    _metrics_state: tp.Optional[hk.State]
    _initial_metrics_state: tp.Optional[hk.State]
    run_eagerly: bool

    def __init__(
        self,
        model_fn: tp.Optional[tp.Callable],
        loss: tp.Callable,
        loss_mode: str = "match_outputs_and_labels",
        aux_losses: tp.Optional[
            tp.Callable[[], tp.Union[tp.List[tp.Callable], tp.Callable]]
        ] = None,
        metrics: tp.Optional[tp.Callable] = None,
        metrics_mode: str = "match_outputs_and_labels",
        optimizer: optix.GradientTransformation = optix.adam(1e-3),
        run_eagerly: bool = False,
        params: tp.Optional[hk.Params] = None,
        state: tp.Optional[hk.State] = None,
        optimizer_state: tp.Optional[optix.OptState] = None,
        metrics_state: tp.Optional[hk.State] = None,
        initial_metrics_state: tp.Optional[hk.State] = None,
        seed: tp.Union[jnp.ndarray, int] = jax.random.PRNGKey(42),
    ):

        if hasattr(self, "call"):
            model_fn = getattr(self, "call")

        if model_fn is None:
            raise ValueError("Must define either self.call or model_fn")

        if metrics is not None:
            metrics = metric_modes.get_mode_function(metrics_mode)(metrics)

        loss = loss_modes.get_mode_function(loss_mode)(loss)

        self._model_fn = utils.inject_dependencies(model_fn)
        self._model_transform = hk.transform_with_state(self._model_fn)
        self._loss_fn = utils.inject_dependencies(loss)
        self._aux_losses = (
            loss_modes.get_aux_losses_fn(aux_losses) if aux_losses is not None else None
        )
        self._metrics_transform = (
            hk.transform_with_state(
                utils.inject_dependencies(metrics, rename={"__params": "params"})
            )
            if metrics
            else None
        )
        self._optimizer = optimizer
        self._rngs = hk.PRNGSequence(seed)
        self._params = params
        self._state = state
        self._optimizer_state = optimizer_state
        self._metrics_state = metrics_state
        self._initial_metrics_state = initial_metrics_state
        self.run_eagerly = run_eagerly

    def __call__(self, *args, **kwargs):
        return self._model_fn(*args, **kwargs)

    def _maybe_initialize(
        self,
        x: tp.Union[jnp.ndarray, tp.Mapping[str, tp.Any], tp.Tuple],
        y: tp.Union[jnp.ndarray, tp.Mapping[str, tp.Any], tp.Tuple, None],
        sample_weight: tp.Optional[jnp.ndarray],
        class_weight: tp.Optional[jnp.ndarray],
        seed: tp.Union[jnp.ndarray, int, None],
        params: tp.Optional[hk.Params],
        state: tp.Optional[hk.State],
        optimizer_state: tp.Optional[optix.OptState],
        metrics_state: tp.Optional[hk.State],
        initial_metrics_state: tp.Optional[hk.State],
    ):

        if seed is not None:
            self._rngs = hk.PRNGSequence(key_or_seed=seed)

        if params is not None:
            self._params = params

        if state is not None:
            self._state = state

        if optimizer_state is not None:
            self._optimizer_state = optimizer_state

        if metrics_state is not None:
            self._metrics_state = metrics_state

        if initial_metrics_state is not None:
            self._initial_metrics_state = initial_metrics_state

        if self._params is None or self._state is None:
            x_args, x_kwargs = utils.get_input_args(x, y, is_training=False)

            self._params, self._state = self._model_transform.init(
                next(self._rngs), *x_args, **x_kwargs
            )

        if self._optimizer_state is None:
            self._optimizer_state = self._optimizer.init(self._params)

        if self._metrics_transform is not None and self._metrics_state is None:
            x_args, x_kwargs = utils.get_input_args(x, y, is_training=False)

            y_pred, state = self._model_transform.apply(
                # required by apply
                self._params,
                self._state,
                next(self._rngs),
                # model_transform inputs + dependency injection
                *x_args,
                **x_kwargs,
            )
            _, self._metrics_state = self._metrics_transform.init(
                # required by init
                next(self._rngs),
                # required by metric API
                y_true=y,
                y_pred=y_pred,
                # dependency injection
                x=x,
                sample_weight=sample_weight,
                class_weight=class_weight,
                __params=self._params,  # renamed
            )

            self._initial_metrics_state = self._metrics_state

    def reset_metrics(self, hard: bool = False):

        if hard:
            self._metrics_state = None
            self._initial_metrics_state = None
        else:
            self._metrics_state = self._initial_metrics_state

    def train_on_batch(
        self,
        x: tp.Union[jnp.ndarray, tp.Mapping[str, tp.Any], tp.Tuple],
        y: tp.Union[jnp.ndarray, tp.Mapping[str, tp.Any], tp.Tuple, None] = None,
        sample_weight: tp.Optional[jnp.ndarray] = None,
        class_weight: tp.Optional[jnp.ndarray] = None,
        seed: tp.Union[jnp.ndarray, int, None] = None,
        params: tp.Optional[hk.Params] = None,
        state: tp.Optional[hk.State] = None,
        optimizer_state: tp.Optional[optix.OptState] = None,
        metrics_state: tp.Optional[hk.State] = None,
        initial_metrics_state: tp.Optional[hk.State] = None,
    ) -> tp.Dict[str, jnp.ndarray]:

        self._maybe_initialize(
            x=x,
            y=y,
            sample_weight=sample_weight,
            class_weight=class_weight,
            seed=seed,
            params=params,
            state=state,
            optimizer_state=optimizer_state,
            metrics_state=metrics_state,
            initial_metrics_state=initial_metrics_state,
        )

        update_fn = self._update if self.run_eagerly else self._update_jit

        (
            logs,
            self._params,
            self._state,
            self._optimizer_state,
            self._metrics_state,
        ) = update_fn(
            x=x,
            y=y,
            sample_weight=sample_weight,
            class_weight=class_weight,
            params=self._params,
            state=self._state,
            optimizer_state=self._optimizer_state,
            metrics_state=self._metrics_state,
            net_rng=next(self._rngs),
            metrics_rng=next(self._rngs),
        )

        return {key: np.asarray(value) for key, value in logs.items()}

    def _update(
        self,
        x: tp.Union[jnp.ndarray, tp.Mapping[str, tp.Any], tp.Tuple],
        y: tp.Union[jnp.ndarray, tp.Mapping[str, tp.Any], tp.Tuple, None],
        sample_weight: tp.Optional[jnp.ndarray],
        class_weight: tp.Optional[jnp.ndarray],
        params: hk.Params,
        state: hk.State,
        optimizer_state: optix.OptState,
        metrics_state: tp.Optional[hk.State],
        net_rng: jnp.ndarray,
        metrics_rng: jnp.ndarray,
    ) -> tp.Tuple[
        tp.Dict[str, jnp.ndarray],
        hk.Params,
        hk.State,
        optix.OptState,
        tp.Optional[hk.State],
    ]:
        (loss, (y_pred, state, logs)), grads = jax.value_and_grad(
            self._loss, has_aux=True
        )(
            params,
            state=state,
            net_rng=net_rng,
            x=x,
            y=y,
            sample_weight=sample_weight,
            class_weight=class_weight,
            is_training=True,
        )

        updates, optimizer_state = self._optimizer.update(grads, optimizer_state)
        params = optix.apply_updates(params, updates)

        if self._metrics_transform is not None:
            metrics, metrics_state = self._metrics_transform.apply(
                # required by apply
                {},  # params
                metrics_state,  # state
                metrics_rng,  # rng
                # required by metric API
                y_true=y,
                y_pred=y_pred,
                # dependency injection
                x=x,
                sample_weight=sample_weight,
                class_weight=class_weight,
                __params=params,  # renamed
            )
            logs.update(metrics)

        return logs, params, state, optimizer_state, metrics_state

    _update_jit = jax.jit(_update, static_argnums=(0,))

    def _loss(
        self,
        params: hk.Params,
        state: hk.State,
        net_rng: jnp.ndarray,
        x: tp.Union[jnp.ndarray, tp.Mapping[str, tp.Any], tp.Tuple],
        y: tp.Union[jnp.ndarray, tp.Mapping[str, tp.Any], tp.Tuple, None],
        sample_weight: tp.Optional[jnp.ndarray],
        class_weight: tp.Optional[jnp.ndarray],
        is_training: bool,
    ):

        y_pred, state = self._predict(
            x=x, params=params, state=state, net_rng=net_rng, is_training=is_training,
        )

        logs = self._loss_fn(
            # required by loss API
            y_true=y,
            y_pred=y_pred,
            # dependency injection
            x=x,
            sample_weight=sample_weight,
            class_weight=class_weight,
            params=params,
        )

        if not isinstance(logs, dict):
            logs = dict(loss=logs)

        aux_losses = (
            self._aux_losses(
                y_true=y,
                y_pred=y_pred,
                x=x,
                sample_weight=sample_weight,
                class_weight=class_weight,
                params=params,
            )
            if self._aux_losses is not None
            else None
        )

        if aux_losses:
            temp_logs = logs.copy()
            logs = aux_losses
            logs.update(temp_logs)

        # get total loss
        loss = logs["loss"] = sum(logs.values())

        return loss, (y_pred, state, logs)

    def fit(
        self,
        x: tp.Union[
            jnp.ndarray,
            np.ndarray,
            tp.Mapping[str, tp.Union[np.ndarray, jnp.ndarray]],
            tp.Tuple[tp.Union[np.ndarray, jnp.ndarray]],
            tp.Iterable,
        ],
        y: tp.Union[
            jnp.ndarray,
            np.ndarray,
            tp.Mapping[str, tp.Union[np.ndarray, jnp.ndarray]],
            tp.Tuple[tp.Union[np.ndarray, jnp.ndarray]],
            None,
        ] = None,
        batch_size: tp.Optional[int] = None,
        epochs: int = 1,
        verbose: int = 1,
        callbacks=None,
        validation_split: float = 0.0,
        validation_data: tp.Union[tp.Tuple, tp.Iterable, None] = None,
        shuffle: bool = True,
        class_weight: tp.Optional[tp.Mapping[str, float]] = None,
        sample_weight: tp.Optional[tp.Union[np.ndarray, jnp.ndarray]] = None,
        initial_epoch: int = 0,
        steps_per_epoch: tp.Optional[int] = None,
        validation_steps: tp.Optional[int] = None,
        validation_batch_size: tp.Optional[int] = None,
        validation_freq: int = 1,
    ):
        """
        Trains the model for a fixed number of epochs (iterations on a dataset).
        Arguments:
            x: Input data. It could be:
            - A Numpy array (or array-like), or a list of arrays
                (in case the model has multiple inputs).
            - A TensorFlow tensor, or a list of tensors
                (in case the model has multiple inputs).
            - A dict mapping input names to the corresponding array/tensors,
                if the model has named inputs.
            - A `tf.data` dataset. Should return a tuple
                of either `(inputs, targets)` or
                `(inputs, targets, sample_weights)`.
            - A generator or `keras.utils.Sequence` returning `(inputs, targets)`
                or `(inputs, targets, sample_weights)`.
            A more detailed description of unpacking behavior for iterator types
            (Dataset, generator, Sequence) is given below.
            y: Target data. Like the input data `x`,
            it could be either Numpy array(s) or TensorFlow tensor(s).
            It should be consistent with `x` (you cannot have Numpy inputs and
            tensor targets, or inversely). If `x` is a dataset, generator,
            or `keras.utils.Sequence` instance, `y` should
            not be specified (since targets will be obtained from `x`).
            batch_size: Integer or `None`.
                Number of samples per gradient update.
                If unspecified, `batch_size` will default to 32.
                Do not specify the `batch_size` if your data is in the
                form of datasets, generators, or `keras.utils.Sequence` instances
                (since they generate batches).
            epochs: Integer. Number of epochs to train the model.
                An epoch is an iteration over the entire `x` and `y`
                data provided.
                Note that in conjunction with `initial_epoch`,
                `epochs` is to be understood as "final epoch".
                The model is not trained for a number of iterations
                given by `epochs`, but merely until the epoch
                of index `epochs` is reached.
            verbose: 0, 1, or 2. Verbosity mode.
                0 = silent, 1 = progress bar, 2 = one line per epoch.
                Note that the progress bar is not particularly useful when
                logged to a file, so verbose=2 is recommended when not running
                interactively (eg, in a production environment).
            callbacks: List of `keras.callbacks.Callback` instances.
                List of callbacks to apply during training.
                See `elegy.callbacks`.
            validation_split: Float between 0 and 1.
                Fraction of the training data to be used as validation data.
                The model will set apart this fraction of the training data,
                will not train on it, and will evaluate
                the loss and any model metrics
                on this data at the end of each epoch.
                The validation data is selected from the last samples
                in the `x` and `y` data provided, before shuffling. This argument is
                not supported when `x` is a dataset, generator or
            `keras.utils.Sequence` instance.
            validation_data: Data on which to evaluate
                the loss and any model metrics at the end of each epoch.
                The model will not be trained on this data.
                `validation_data` will override `validation_split`.
                `validation_data` could be:
                - tuple `(x_val, y_val)` of Numpy arrays or tensors
                - tuple `(x_val, y_val, val_sample_weights)` of Numpy arrays
                - dataset
                For the first two cases, `batch_size` must be provided.
                For the last case, `validation_steps` could be provided.
                Note that `validation_data` does not support all the data types that
                are supported in `x`, eg, dict, generator or `keras.utils.Sequence`.
            shuffle: Boolean (whether to shuffle the training data
                before each epoch) or str (for 'batch'). This argument is ignored
                when `x` is a generator. 'batch' is a special option for dealing
                with the limitations of HDF5 data; it shuffles in batch-sized
                chunks. Has no effect when `steps_per_epoch` is not `None`.
            class_weight: Optional dictionary mapping class indices (integers)
                to a weight (float) value, used for weighting the loss function
                (during training only).
                This can be useful to tell the model to
                "pay more attention" to samples from
                an under-represented class.
            sample_weight: Optional Numpy array of weights for
                the training samples, used for weighting the loss function
                (during training only). You can either pass a flat (1D)
                Numpy array with the same length as the input samples
                (1:1 mapping between weights and samples),
                or in the case of temporal data,
                you can pass a 2D array with shape
                `(samples, sequence_length)`,
                to apply a different weight to every timestep of every sample.
                In this case you should make sure to specify
                `sample_weight_mode="temporal"` in `compile()`. This argument is not
                supported when `x` is a dataset, generator, or
            `keras.utils.Sequence` instance, instead provide the sample_weights
                as the third element of `x`.
            initial_epoch: Integer.
                Epoch at which to start training
                (useful for resuming a previous training run).
            steps_per_epoch: Integer or `None`.
                Total number of steps (batches of samples)
                before declaring one epoch finished and starting the
                next epoch. When training with input tensors such as
                TensorFlow data tensors, the default `None` is equal to
                the number of samples in your dataset divided by
                the batch size, or 1 if that cannot be determined. If x is a
                `tf.data` dataset, and 'steps_per_epoch'
                is None, the epoch will run until the input dataset is exhausted.
                When passing an infinitely repeating dataset, you must specify the
                `steps_per_epoch` argument. This argument is not supported with
                array inputs.
            validation_steps: Only relevant if `validation_data` is provided and
                is a `tf.data` dataset. Total number of steps (batches of
                samples) to draw before stopping when performing validation
                at the end of every epoch. If 'validation_steps' is None, validation
                will run until the `validation_data` dataset is exhausted. In the
                case of an infinitely repeated dataset, it will run into an
                infinite loop. If 'validation_steps' is specified and only part of
                the dataset will be consumed, the evaluation will start from the
                beginning of the dataset at each epoch. This ensures that the same
                validation samples are used every time.
            validation_batch_size: Integer or `None`.
                Number of samples per validation batch.
                If unspecified, will default to `batch_size`.
                Do not specify the `validation_batch_size` if your data is in the
                form of datasets, generators, or `keras.utils.Sequence` instances
                (since they generate batches).
            validation_freq: Only relevant if validation data is provided. Integer
                or `collections_abc.Container` instance (e.g. list, tuple, etc.).
                If an integer, specifies how many training epochs to run before a
                new validation run is performed, e.g. `validation_freq=2` runs
                validation every 2 epochs. If a Container, specifies the epochs on
                which to run validation, e.g. `validation_freq=[1, 2, 10]` runs
                validation at the end of the 1st, 2nd, and 10th epochs.
            max_queue_size: Integer. Used for generator or `keras.utils.Sequence`
                input only. Maximum size for the generator queue.
                If unspecified, `max_queue_size` will default to 10.
            workers: Integer. Used for generator or `keras.utils.Sequence` input
                only. Maximum number of processes to spin up
                when using process-based threading. If unspecified, `workers`
                will default to 1. If 0, will execute the generator on the main
                thread.
            use_multiprocessing: Boolean. Used for generator or
                `keras.utils.Sequence` input only. If `True`, use process-based
                threading. If unspecified, `use_multiprocessing` will default to
                `False`. Note that because this implementation relies on
                multiprocessing, you should not pass non-picklable arguments to
                the generator as they can't be passed easily to children processes.
        
        Unpacking behavior for iterator-like inputs:
            A common pattern is to pass a tf.data.Dataset, generator, or
        elegy.utils.Sequence to the `x` argument of fit, which will in fact
        yield not only features (x) but optionally targets (y) and sample weights.
        Keras requires that the output of such iterator-likes be unambiguous. The
        iterator should return a tuple of length 1, 2, or 3, where the optional
        second and third elements will be used for y and sample_weight
        respectively. Any other type provided will be wrapped in a length one
        tuple, effectively treating everything as 'x'. When yielding dicts, they
        should still adhere to the top-level tuple structure.
        e.g. `({"x0": x0, "x1": x1}, y)`. Keras will not attempt to separate
        features, targets, and weights from the keys of a single dict.
            A notable unsupported data type is the namedtuple. The reason is that
        it behaves like both an ordered datatype (tuple) and a mapping
        datatype (dict). So given a namedtuple of the form:
            `namedtuple("example_tuple", ["y", "x"])`
        it is ambiguous whether to reverse the order of the elements when
        interpreting the value. Even worse is a tuple of the form:
            `namedtuple("other_tuple", ["x", "y", "z"])`
        where it is unclear if the tuple was intended to be unpacked into x, y,
        and sample_weight or passed through as a single element to `x`. As a
        result the data processing code will simply raise a ValueError if it
        encounters a namedtuple. (Along with instructions to remedy the issue.)
        Returns:
            A `History` object. Its `History.history` attribute is
            a record of training loss values and metrics values
            at successive epochs, as well as validation loss values
            and validation metrics values (if applicable).
        Raises:
            RuntimeError: If the model was never compiled.
            ValueError: In case of mismatch between the provided input data
                and what the model expects.
        """
        if validation_split:
            # Create the validation data using the training data. Only supported for
            # `Jax Numpy` and `NumPy` input.
            (x, y, sample_weight), validation_data = train_validation_split(
                (x, y, sample_weight), validation_split=validation_split, shuffle=False
            )

<<<<<<< HEAD
        # # Container that configures and calls `elegy.Callback`s.
        # if not isinstance(callbacks, callbacks_module.CallbackList):
        #     callbacks = callbacks_module.CallbackList(
        #         callbacks,
        #         add_history=True,
        #         add_progbar=verbose != 0,
        #         model=self,
        #         verbose=verbose,
        #         epochs=epochs,
        #         steps=data_handler.inferred_steps,
        #     )

        # callbacks.on_train_begin()
        # data_handler._initial_epoch = (  # pylint: disable=protected-access
        #     self._maybe_load_initial_epoch_from_ckpt(initial_epoch))
=======
>>>>>>> e0040600
        self.stop_training = False
        data_handler = DataHandler(
            x=x,
            y=y,
            sample_weight=sample_weight,
            batch_size=batch_size,
            steps_per_epoch=steps_per_epoch,
            initial_epoch=initial_epoch,
            epochs=epochs,
            shuffle=shuffle,
            class_weight=class_weight,
        )
        # Container that configures and calls `tf.keras.Callback`s.
        if not isinstance(callbacks, CallbackList):
            callbacks = CallbackList(
                callbacks,
                add_history=True,
                add_progbar=verbose != 0,
                model=self,
                verbose=verbose,
                epochs=epochs,
                steps=data_handler.inferred_steps,
            )

        callbacks.on_train_begin()
        # data_handler._initial_epoch = (  # pylint: disable=protected-access
        #     self._maybe_load_initial_epoch_from_ckpt(initial_epoch))

        for epoch, iterator in data_handler.enumerate_epochs():
            self.reset_metrics()
            callbacks.on_epoch_begin(epoch)
            logs = {}
            with data_handler.catch_stop_iteration():
                for step in data_handler.steps():
                    callbacks.on_train_batch_begin(step)
                    batch = next(iterator)
                    sample_weight = batch[2] if len(batch) == 3 else None

                    tmp_logs = self.train_on_batch(
                        x=batch[0],
                        y=batch[1],
                        sample_weight=sample_weight,
                        class_weight=class_weight,
                    )
                    tmp_logs.update({"size": data_handler.batch_size})
                    # print(epoch, step, tmp_logs["accuracy"], batch[0].shape)

                    logs = tmp_logs
                    callbacks.on_train_batch_end(step, logs)

            epoch_logs = copy.copy(logs)
            epoch_logs.update({"size": data_handler.batch_size})

            # Run validation.
            if validation_data and self._should_eval(epoch, validation_freq):
                val_x, val_y, val_sample_weight = unpack_x_y_sample_weight(
                    validation_data
                )
                val_logs = self.evaluate(
                    x=val_x,
                    y=val_y,
                    sample_weight=val_sample_weight,
                    batch_size=validation_batch_size or batch_size,
                    steps=validation_steps,
                    callbacks=callbacks,
                    # return_dict=True,
                )
                val_logs = {"val_" + name: val for name, val in val_logs.items()}
                epoch_logs.update(val_logs)

            callbacks.on_epoch_end(epoch, epoch_logs)
            # print(
            #     f"epoch: {epoch} - "
            #     + " - ".join(f"{key}: {value:.3f}" for key, value in epoch_logs.items())
            # )
            if self.stop_training:
                break

        callbacks.on_train_end()

        return self.history

    def evaluate(
        self,
        x: tp.Union[
            jnp.ndarray,
            np.ndarray,
            tp.Mapping[str, tp.Union[np.ndarray, jnp.ndarray]],
            tp.Tuple[tp.Union[np.ndarray, jnp.ndarray]],
            tp.Iterable,
        ],
        y: tp.Union[
            jnp.ndarray,
            np.ndarray,
            tp.Mapping[str, tp.Union[np.ndarray, jnp.ndarray]],
            tp.Tuple[tp.Union[np.ndarray, jnp.ndarray]],
            None,
        ] = None,
        verbose: int = 1,
        batch_size: tp.Optional[int] = None,
        sample_weight: tp.Optional[tp.Union[np.ndarray, jnp.ndarray]] = None,
        steps: tp.Optional[int] = None,
        callbacks=None,
    ):
        """Returns the loss value & metrics values for the model in test mode.
            Computation is done in batches.
            Arguments:
                x: Input data. It could be: - A Numpy array (or array-like), or a list
                of arrays (in case the model has multiple inputs). - A TensorFlow
                tensor, or a list of tensors (in case the model has multiple inputs).
                - A dict mapping input names to the corresponding array/tensors, if
                the model has named inputs. - A `tf.data` dataset. - A generator or
                `keras.utils.Sequence` instance. A more detailed description of
                unpacking behavior for iterator types (Dataset, generator, Sequence)
                is given in the `Unpacking behavior for iterator-like inputs` section
                of `Model.fit`.
                y: Target data. Like the input data `x`, it could be either Numpy
                array(s) or TensorFlow tensor(s). It should be consistent with `x`
                (you cannot have Numpy inputs and tensor targets, or inversely). If
                `x` is a dataset, generator or `keras.utils.Sequence` instance, `y`
                should not be specified (since targets will be obtained from the
                iterator/dataset).
                batch_size: Integer or `None`. Number of samples per gradient update. If
                unspecified, `batch_size` will default to 32. Do not specify the
                `batch_size` if your data is in the form of a dataset, generators,
                or `keras.utils.Sequence` instances (since they generate batches).
                verbose: 0 or 1. Verbosity mode. 0 = silent, 1 = progress bar.
                sample_weight: Optional Numpy array of weights for the test samples,
                used for weighting the loss function. You can either pass a flat (1D)
                Numpy array with the same length as the input samples
                    (1:1 mapping between weights and samples), or in the case of
                    temporal data, you can pass a 2D array with shape `(samples,
                    sequence_length)`, to apply a different weight to every timestep
                    of every sample. In this case you should make sure to specify
                    `sample_weight_mode="temporal"` in `compile()`. This argument is
                    not supported when `x` is a dataset, instead pass sample weights
                    as the third element of `x`.
                steps: Integer or `None`. Total number of steps (batches of samples)
                before declaring the evaluation round finished. Ignored with the
                default value of `None`. If x is a `tf.data` dataset and `steps` is
                None, 'evaluate' will run until the dataset is exhausted. This
                argument is not supported with array inputs.
                callbacks: List of `keras.callbacks.Callback` instances. List of
                callbacks to apply during evaluation. See
                [callbacks](/api_docs/python/tf/keras/callbacks).
                max_queue_size: Integer. Used for generator or `keras.utils.Sequence`
                input only. Maximum size for the generator queue. If unspecified,
                `max_queue_size` will default to 10.
                workers: Integer. Used for generator or `keras.utils.Sequence` input
                only. Maximum number of processes to spin up when using process-based
                threading. If unspecified, `workers` will default to 1. If 0, will
                execute the generator on the main thread.
                use_multiprocessing: Boolean. Used for generator or
                `keras.utils.Sequence` input only. If `True`, use process-based
                threading. If unspecified, `use_multiprocessing` will default to
                `False`. Note that because this implementation relies on
                multiprocessing, you should not pass non-picklable arguments to the
                generator as they can't be passed easily to children processes.
                return_dict: If `True`, loss and metric results are returned as a dict,
                with each key being the name of the metric. If `False`, they are
                returned as a list.
            See the discussion of `Unpacking behavior for iterator-like inputs` for
            `Model.fit`.
            Returns:
                Scalar test loss (if the model has a single output and no metrics)
                or list of scalars (if the model has multiple outputs
                and/or metrics). The attribute `model.metrics_names` will give you
                the display labels for the scalar outputs.
            Raises:
                ValueError: in case of invalid arguments.
            """

<<<<<<< HEAD
        # # Container that configures and calls `elegy.Callback`s.
        # if not isinstance(callbacks, callbacks_module.CallbackList):
        #     callbacks = callbacks_module.CallbackList(
        #         callbacks,
        #         add_history=True,
        #         add_progbar=verbose != 0,
        #         model=self,
        #         verbose=verbose,
        #         epochs=epochs,
        #         steps=data_handler.inferred_steps,
        #     )

        # callbacks.on_test_begin()

=======
>>>>>>> e0040600
        data_handler = DataHandler(
            x=x,
            y=y,
            sample_weight=sample_weight,
            batch_size=batch_size,
            steps_per_epoch=steps,
            initial_epoch=0,
            epochs=1,
            shuffle=False,
        )

        # Container that configures and calls `tf.keras.Callback`s.
        if not isinstance(callbacks, CallbackList):
            callbacks = CallbackList(
                callbacks,
                add_history=True,
                add_progbar=verbose != 0,
                model=self,
                verbose=verbose,
                epochs=1,
                steps=data_handler.inferred_steps,
            )

        callbacks.on_test_begin()

        logs = {}
        for _, iterator in data_handler.enumerate_epochs():
            self.reset_metrics()
            with data_handler.catch_stop_iteration():
                for step in data_handler.steps():
                    callbacks.on_test_batch_begin(step)
                    batch = next(iterator)
                    sample_weight = batch[2] if len(batch) == 3 else None

                    tmp_logs = self.test_on_batch(
                        x=batch[0], y=batch[1], sample_weight=sample_weight,
                    )
                    tmp_logs.update({"size": data_handler.batch_size})
                    logs = tmp_logs
                    callbacks.on_test_batch_end(step, logs)

        callbacks.on_test_end()

        return logs

    def _should_eval(self, epoch, validation_freq):
        epoch = epoch + 1  # one-index the user-facing epoch.
        if isinstance(validation_freq, int):
            return epoch % validation_freq == 0
        elif isinstance(validation_freq, list):
            return epoch in validation_freq
        else:
            raise ValueError("Expected `validation_freq` to be a list or int.")

    def test_on_batch(
        self,
        x: tp.Union[jnp.ndarray, tp.Mapping[str, tp.Any], tp.Tuple],
        y: tp.Union[jnp.ndarray, tp.Mapping[str, tp.Any], tp.Tuple, None] = None,
        sample_weight: tp.Optional[jnp.ndarray] = None,
        class_weight: tp.Optional[jnp.ndarray] = None,
        seed: tp.Union[jnp.ndarray, int, None] = None,
        params: tp.Optional[hk.Params] = None,
        state: tp.Optional[hk.State] = None,
        metrics_state: tp.Optional[hk.State] = None,
        initial_metrics_state: tp.Optional[hk.State] = None,
    ) -> tp.Dict[str, jnp.ndarray]:

        self._maybe_initialize(
            x=x,
            y=y,
            sample_weight=sample_weight,
            class_weight=class_weight,
            seed=seed,
            params=params,
            state=state,
            optimizer_state=None,
            metrics_state=metrics_state,
            initial_metrics_state=initial_metrics_state,
        )

        test_fn = self._test if self.run_eagerly else self._test_jit

        (logs, self._metrics_state,) = test_fn(
            x=x,
            y=y,
            sample_weight=sample_weight,
            class_weight=class_weight,
            params=self._params,
            state=self._state,
            optimizer_state=self._optimizer_state,
            metrics_state=self._metrics_state,
            net_rng=next(self._rngs),
            metrics_rng=next(self._rngs),
        )

        return {key: np.asarray(value) for key, value in logs.items()}

    def _test(
        self,
        x: tp.Union[jnp.ndarray, tp.Mapping[str, tp.Any], tp.Tuple],
        y: tp.Union[jnp.ndarray, tp.Mapping[str, tp.Any], tp.Tuple, None],
        sample_weight: tp.Optional[jnp.ndarray],
        class_weight: tp.Optional[jnp.ndarray],
        params: hk.Params,
        state: hk.State,
        optimizer_state: optix.OptState,
        metrics_state: tp.Optional[hk.State],
        net_rng: jnp.ndarray,
        metrics_rng: jnp.ndarray,
    ) -> tp.Tuple[
        tp.Dict[str, jnp.ndarray], tp.Optional[hk.State],
    ]:
        loss, (y_pred, _state, logs) = self._loss(
            params,
            state=state,
            net_rng=net_rng,
            x=x,
            y=y,
            sample_weight=sample_weight,
            class_weight=class_weight,
            is_training=False,
        )

        if self._metrics_transform is not None:
            metrics, metrics_state = self._metrics_transform.apply(
                # required by apply
                {},  # params
                metrics_state,  # state
                metrics_rng,  # rng
                # required by metric API
                y_true=y,
                y_pred=y_pred,
                # dependency injection
                x=x,
                sample_weight=sample_weight,
                class_weight=class_weight,
                __params=params,  # renamed
            )
            logs.update(metrics)

        return logs, metrics_state

    _test_jit = jax.jit(_test, static_argnums=(0,))
    # ----------------------------------------------------------------
    # predict
    # ----------------------------------------------------------------

    def predict_on_batch(
        self,
        x: tp.Union[jnp.ndarray, tp.Mapping[str, tp.Any], tp.Tuple],
        seed: tp.Union[jnp.ndarray, int, None] = None,
        params: tp.Optional[hk.Params] = None,
        state: tp.Optional[hk.State] = None,
    ) -> tp.Union[jnp.ndarray, tp.Mapping[str, tp.Any], tp.Tuple]:

        self._maybe_initialize(
            x=x,
            y=None,
            sample_weight=None,
            class_weight=None,
            seed=seed,
            params=params,
            state=state,
            optimizer_state=None,
            metrics_state=None,
            initial_metrics_state=None,
        )

        predict_fn = self._predict if self.run_eagerly else self._predict_jit

        y_pred, _ = predict_fn(
            x=x,
            params=self._params,
            state=self._state,
            net_rng=next(self._rngs),
            is_training=False,
        )

        return y_pred

    def _predict(
        self,
        x: tp.Union[jnp.ndarray, tp.Mapping[str, tp.Any], tp.Tuple],
        params: hk.Params,
        state: hk.State,
        net_rng: jnp.ndarray,
        is_training: bool,
    ) -> tp.Tuple[
        tp.Union[jnp.ndarray, tp.Mapping[str, tp.Any], tp.Tuple], hk.State,
    ]:
        x_args, x_kwargs = utils.get_input_args(x, None, is_training=is_training)
        y_pred, state = self._model_transform.apply(
            # required by apply
            params,
            state,
            net_rng,
            # new inputs + dependency injection
            *x_args,
            **x_kwargs,
        )

        return y_pred, state

    _predict_jit = jax.jit(_predict, static_argnums=(0,))
<|MERGE_RESOLUTION|>--- conflicted
+++ resolved
@@ -542,24 +542,6 @@
                 (x, y, sample_weight), validation_split=validation_split, shuffle=False
             )
 
-<<<<<<< HEAD
-        # # Container that configures and calls `elegy.Callback`s.
-        # if not isinstance(callbacks, callbacks_module.CallbackList):
-        #     callbacks = callbacks_module.CallbackList(
-        #         callbacks,
-        #         add_history=True,
-        #         add_progbar=verbose != 0,
-        #         model=self,
-        #         verbose=verbose,
-        #         epochs=epochs,
-        #         steps=data_handler.inferred_steps,
-        #     )
-
-        # callbacks.on_train_begin()
-        # data_handler._initial_epoch = (  # pylint: disable=protected-access
-        #     self._maybe_load_initial_epoch_from_ckpt(initial_epoch))
-=======
->>>>>>> e0040600
         self.stop_training = False
         data_handler = DataHandler(
             x=x,
@@ -732,23 +714,6 @@
                 ValueError: in case of invalid arguments.
             """
 
-<<<<<<< HEAD
-        # # Container that configures and calls `elegy.Callback`s.
-        # if not isinstance(callbacks, callbacks_module.CallbackList):
-        #     callbacks = callbacks_module.CallbackList(
-        #         callbacks,
-        #         add_history=True,
-        #         add_progbar=verbose != 0,
-        #         model=self,
-        #         verbose=verbose,
-        #         epochs=epochs,
-        #         steps=data_handler.inferred_steps,
-        #     )
-
-        # callbacks.on_test_begin()
-
-=======
->>>>>>> e0040600
         data_handler = DataHandler(
             x=x,
             y=y,
